// Copyright (c) HashiCorp, Inc.
// SPDX-License-Identifier: MPL-2.0

// Package names provides constants for AWS service names that are used as keys
// for the endpoints slice in internal/conns/conns.go. The package also exposes
// access to data found in the names_data.csv file, which provides additional
// service-related name information.
//
// Consumers of the names package include the conns package
// (internal/conn/conns.go), the provider package
// (internal/provider/provider.go), generators, and the skaff tool.
//
// It is very important that information in the names_data.csv be exactly
// correct because the Terrform AWS Provider relies on the information to
// function correctly.
package names

import (
	_ "embed"
	"encoding/csv"
	"fmt"
	"log"
	"strings"

	"golang.org/x/exp/slices"
)

// These "should" be defined by the AWS Go SDK v2, but currently aren't.
const (
	AccessAnalyzerEndpointID             = "access-analyzer"
	AccountEndpointID                    = "account"
	ACMEndpointID                        = "acm"
	AppFlowEndpointID                    = "appflow"
	AppRunnerEndpointID                  = "apprunner"
	AthenaEndpointID                     = "athena"
	AuditManagerEndpointID               = "auditmanager"
	BedrockEndpointID                    = "bedrock"
	ChimeSDKVoiceEndpointID              = "voice-chime"
	ChimeSDKMediaPipelinesEndpointID     = "media-pipelines-chime"
	CleanRoomsEndpointID                 = "cleanrooms"
	CloudWatchLogsEndpointID             = "logs"
	CodeDeployEndpointID                 = "codedeploy"
	CodeStarConnectionsEndpointID        = "codestar-connections"
	CodeStarNotificationsEndpointID      = "codestar-notifications"
	ComprehendEndpointID                 = "comprehend"
	ComputeOptimizerEndpointID           = "computeoptimizer"
<<<<<<< HEAD
	DocDBElasticEndpointID               = "docdbelastic"
=======
	ControlTowerEndpointID               = "controltower"
	DSEndpointID                         = "ds"
	EKSEndpointID                        = "eks"
	EMREndpointID                        = "elasticmapreduce"
	EMRServerlessEndpointID              = "emrserverless"
	EvidentlyEndpointID                  = "evidently"
	GlacierEndpointID                    = "glacier"
>>>>>>> 2dd059bf
	IdentityStoreEndpointID              = "identitystore"
	Inspector2EndpointID                 = "inspector2"
	InternetMonitorEndpointID            = "internetmonitor"
	IVSChatEndpointID                    = "ivschat"
	KendraEndpointID                     = "kendra"
	KeyspacesEndpointID                  = "keyspaces"
	LambdaEndpointID                     = "lambda"
	LexV2ModelsEndpointID                = "models-v2-lex"
	MediaLiveEndpointID                  = "medialive"
	ObservabilityAccessManagerEndpointID = "oam"
	OpenSearchServerlessEndpointID       = "aoss"
	PipesEndpointID                      = "pipes"
	PricingEndpointID                    = "pricing"
	QLDBEndpointID                       = "qldb"
	RedshiftDataEndpointID               = "redshift-data"
	ResourceExplorer2EndpointID          = "resource-explorer-2"
	ResourceGroupsEndpointID             = "resource-groups"
	ResourceGroupsTaggingAPIEndpointID   = "tagging"
	RolesAnywhereEndpointID              = "rolesanywhere"
	Route53DomainsEndpointID             = "route53domains"
	SchedulerEndpointID                  = "scheduler"
	ServiceQuotasEndpointID              = "servicequotas"
	S3EndpointID                         = "s3"
	S3ControlEndpointID                  = "s3-control"
	SESV2EndpointID                      = "sesv2"
	SNSEndpointID                        = "sns"
	SQSEndpointID                        = "sqs"
	SSMEndpointID                        = "ssm"
	SSMContactsEndpointID                = "ssm-contacts"
	SSMIncidentsEndpointID               = "ssm-incidents"
	STSEndpointID                        = "sts"
	SWFEndpointID                        = "swf"
	TimestreamWriteEndpointID            = "ingest.timestream"
	TranscribeEndpointID                 = "transcribe"
	VPCLatticeEndpointID                 = "vpc-lattice"
	XRayEndpointID                       = "xray"
)

// These should move to aws-sdk-go-base.
// See https://github.com/hashicorp/aws-sdk-go-base/issues/649.
const (
	ChinaPartitionID      = "aws-cn"     // AWS China partition.
	StandardPartitionID   = "aws"        // AWS Standard partition.
	USGovCloudPartitionID = "aws-us-gov" // AWS GovCloud (US) partition.
)

const (
	USEast1RegionID = "us-east-1" // US East (N. Virginia).
	USWest1RegionID = "us-west-1" // US West (N. California).
	USWest2RegionID = "us-west-2" // US West (Oregon).

	USGovEast1RegionID = "us-gov-east-1" // AWS GovCloud (US-East).
	USGovWest1RegionID = "us-gov-west-1" // AWS GovCloud (US-West).
)

// Type ServiceDatum corresponds closely to columns in `names_data.csv` and are
// described in detail in README.md.
type ServiceDatum struct {
	Aliases            []string
	Brand              string
	DeprecatedEnvVar   string
	EndpointOnly       bool
	EnvVar             string
	GoV1ClientTypeName string
	GoV1Package        string
	GoV2Package        string
	HumanFriendly      string
	ProviderNameUpper  string
}

// serviceData key is the AWS provider service package
var serviceData map[string]*ServiceDatum

func init() {
	serviceData = make(map[string]*ServiceDatum)

	// Data from names_data.csv
	if err := readCSVIntoServiceData(); err != nil {
		log.Fatalf("reading CSV into service data: %s", err)
	}
}

//go:embed names_data.csv
var namesData string

func readCSVIntoServiceData() error {
	// names_data.csv is dynamically embedded so changes, additions should be made
	// there also

	r := csv.NewReader(strings.NewReader(namesData))

	d, err := r.ReadAll()
	if err != nil {
		return fmt.Errorf("reading CSV into service data: %w", err)
	}

	for i, l := range d {
		if i < 1 { // omit header line
			continue
		}

		if l[ColExclude] != "" {
			continue
		}

		if l[ColNotImplemented] != "" && l[ColEndpointOnly] == "" {
			continue
		}

		if l[ColProviderPackageActual] == "" && l[ColProviderPackageCorrect] == "" {
			continue
		}

		p := l[ColProviderPackageCorrect]

		if l[ColProviderPackageActual] != "" {
			p = l[ColProviderPackageActual]
		}

		serviceData[p] = &ServiceDatum{
			Brand:              l[ColBrand],
			DeprecatedEnvVar:   l[ColDeprecatedEnvVar],
			EndpointOnly:       l[ColEndpointOnly] != "",
			EnvVar:             l[ColEnvVar],
			GoV1ClientTypeName: l[ColGoV1ClientTypeName],
			GoV1Package:        l[ColGoV1Package],
			GoV2Package:        l[ColGoV2Package],
			HumanFriendly:      l[ColHumanFriendly],
			ProviderNameUpper:  l[ColProviderNameUpper],
		}

		a := []string{p}

		if l[ColAliases] != "" {
			a = append(a, strings.Split(l[ColAliases], ";")...)
		}

		serviceData[p].Aliases = a
	}

	return nil
}

func ProviderPackageForAlias(serviceAlias string) (string, error) {
	for k, v := range serviceData {
		for _, hclKey := range v.Aliases {
			if serviceAlias == hclKey {
				return k, nil
			}
		}
	}

	return "", fmt.Errorf("unable to find service for service alias %s", serviceAlias)
}

func ProviderPackages() []string {
	keys := make([]string, len(serviceData))

	i := 0
	for k := range serviceData {
		keys[i] = k
		i++
	}

	return keys
}

func Aliases() []string {
	keys := make([]string, 0)

	for _, v := range serviceData {
		keys = append(keys, v.Aliases...)
	}

	return keys
}

type Endpoint struct {
	ProviderPackage string
	Aliases         []string
}

func Endpoints() []Endpoint {
	endpoints := make([]Endpoint, 0, len(serviceData))

	for k, v := range serviceData {
		ep := Endpoint{
			ProviderPackage: k,
		}
		if len(v.Aliases) > 1 {
			idx := slices.Index(v.Aliases, k)
			if idx != -1 {
				aliases := slices.Delete(v.Aliases, idx, idx+1)
				ep.Aliases = aliases
			}
		}
		endpoints = append(endpoints, ep)
	}

	return endpoints
}

type ServiceNameUpper struct {
	ProviderPackage   string
	ProviderNameUpper string
}

func ServiceNamesUpper() []ServiceNameUpper {
	serviceNames := make([]ServiceNameUpper, 0, len(serviceData))

	for k, v := range serviceData {
		sn := ServiceNameUpper{
			ProviderPackage:   k,
			ProviderNameUpper: v.ProviderNameUpper,
		}
		serviceNames = append(serviceNames, sn)
	}

	return serviceNames
}

func ProviderNameUpper(service string) (string, error) {
	if v, ok := serviceData[service]; ok {
		return v.ProviderNameUpper, nil
	}

	return "", fmt.Errorf("no service data found for %s", service)
}

func DeprecatedEnvVar(service string) string {
	if v, ok := serviceData[service]; ok {
		return v.DeprecatedEnvVar
	}

	return ""
}

func EnvVar(service string) string {
	if v, ok := serviceData[service]; ok {
		return v.EnvVar
	}

	return ""
}

func FullHumanFriendly(service string) (string, error) {
	if v, ok := serviceData[service]; ok {
		if v.Brand == "" {
			return v.HumanFriendly, nil
		}

		return fmt.Sprintf("%s %s", v.Brand, v.HumanFriendly), nil
	}

	if s, err := ProviderPackageForAlias(service); err == nil {
		return FullHumanFriendly(s)
	}

	return "", fmt.Errorf("no service data found for %s", service)
}

func HumanFriendly(service string) (string, error) {
	if v, ok := serviceData[service]; ok {
		return v.HumanFriendly, nil
	}

	if s, err := ProviderPackageForAlias(service); err == nil {
		return HumanFriendly(s)
	}

	return "", fmt.Errorf("no service data found for %s", service)
}

func AWSGoPackage(providerPackage string, version int) (string, error) {
	switch version {
	case 1:
		return AWSGoV1Package(providerPackage)
	case 2:
		return AWSGoV2Package(providerPackage)
	default:
		return "", fmt.Errorf("unsupported AWS SDK Go version: %d", version)
	}
}

func AWSGoV1Package(providerPackage string) (string, error) {
	if v, ok := serviceData[providerPackage]; ok {
		return v.GoV1Package, nil
	}

	return "", fmt.Errorf("getting AWS SDK Go v1 package, %s not found", providerPackage)
}

func AWSGoV2Package(providerPackage string) (string, error) {
	if v, ok := serviceData[providerPackage]; ok {
		return v.GoV2Package, nil
	}

	return "", fmt.Errorf("getting AWS SDK Go v2 package, %s not found", providerPackage)
}

func AWSGoClientTypeName(providerPackage string, version int) (string, error) {
	switch version {
	case 1:
		return AWSGoV1ClientTypeName(providerPackage)
	case 2:
		return "Client", nil
	default:
		return "", fmt.Errorf("unsupported AWS SDK Go version: %d", version)
	}
}

func AWSGoV1ClientTypeName(providerPackage string) (string, error) {
	if v, ok := serviceData[providerPackage]; ok {
		return v.GoV1ClientTypeName, nil
	}

	return "", fmt.Errorf("getting AWS SDK Go v1 client type name, %s not found", providerPackage)
}<|MERGE_RESOLUTION|>--- conflicted
+++ resolved
@@ -44,9 +44,7 @@
 	CodeStarNotificationsEndpointID      = "codestar-notifications"
 	ComprehendEndpointID                 = "comprehend"
 	ComputeOptimizerEndpointID           = "computeoptimizer"
-<<<<<<< HEAD
 	DocDBElasticEndpointID               = "docdbelastic"
-=======
 	ControlTowerEndpointID               = "controltower"
 	DSEndpointID                         = "ds"
 	EKSEndpointID                        = "eks"
@@ -54,7 +52,6 @@
 	EMRServerlessEndpointID              = "emrserverless"
 	EvidentlyEndpointID                  = "evidently"
 	GlacierEndpointID                    = "glacier"
->>>>>>> 2dd059bf
 	IdentityStoreEndpointID              = "identitystore"
 	Inspector2EndpointID                 = "inspector2"
 	InternetMonitorEndpointID            = "internetmonitor"
