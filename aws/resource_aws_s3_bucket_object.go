package aws

import (
	"bytes"
	"encoding/base64"
	"fmt"
	"io"
	"log"
	"net/url"
	"os"
	"strings"

	"github.com/hashicorp/terraform/helper/schema"
	"github.com/hashicorp/terraform/helper/validation"
	"github.com/mitchellh/go-homedir"

	"github.com/aws/aws-sdk-go/aws"
	"github.com/aws/aws-sdk-go/aws/awserr"
	"github.com/aws/aws-sdk-go/service/kms"
	"github.com/aws/aws-sdk-go/service/s3"
)

func resourceAwsS3BucketObject() *schema.Resource {
	return &schema.Resource{
		Create: resourceAwsS3BucketObjectCreate,
		Read:   resourceAwsS3BucketObjectRead,
		Update: resourceAwsS3BucketObjectUpdate,
		Delete: resourceAwsS3BucketObjectDelete,

		CustomizeDiff: resourceAwsS3BucketObjectCustomizeDiff,

		Schema: map[string]*schema.Schema{
			"bucket": {
				Type:     schema.TypeString,
				Required: true,
				ForceNew: true,
			},

			"key": {
				Type:     schema.TypeString,
				Required: true,
				ForceNew: true,
			},

			"acl": {
				Type:     schema.TypeString,
				Default:  s3.ObjectCannedACLPrivate,
				Optional: true,
				ValidateFunc: validation.StringInSlice([]string{
					s3.ObjectCannedACLPrivate,
					s3.ObjectCannedACLPublicRead,
					s3.ObjectCannedACLPublicReadWrite,
					s3.ObjectCannedACLAuthenticatedRead,
					s3.ObjectCannedACLAwsExecRead,
					s3.ObjectCannedACLBucketOwnerRead,
					s3.ObjectCannedACLBucketOwnerFullControl,
				}, false),
			},

			"cache_control": {
				Type:     schema.TypeString,
				Optional: true,
			},

			"content_disposition": {
				Type:     schema.TypeString,
				Optional: true,
			},

			"content_encoding": {
				Type:     schema.TypeString,
				Optional: true,
			},

			"content_language": {
				Type:     schema.TypeString,
				Optional: true,
			},

			"metadata": &schema.Schema{
				Type:         schema.TypeMap,
				ValidateFunc: validateMetadataIsLowerCase,
				Optional:     true,
			},

			"content_type": {
				Type:     schema.TypeString,
				Optional: true,
				Computed: true,
			},

			"source": {
				Type:          schema.TypeString,
				Optional:      true,
				ConflictsWith: []string{"content", "content_base64"},
			},

			"content": {
				Type:          schema.TypeString,
				Optional:      true,
				ConflictsWith: []string{"source", "content_base64"},
			},

			"content_base64": {
				Type:          schema.TypeString,
				Optional:      true,
				ConflictsWith: []string{"source", "content"},
			},

			"storage_class": {
				Type:     schema.TypeString,
				Optional: true,
				Computed: true,
				ValidateFunc: validation.StringInSlice([]string{
					s3.ObjectStorageClassStandard,
					s3.ObjectStorageClassReducedRedundancy,
					s3.ObjectStorageClassGlacier,
					s3.ObjectStorageClassStandardIa,
					s3.ObjectStorageClassOnezoneIa,
					s3.ObjectStorageClassIntelligentTiering,
				}, false),
			},

			"server_side_encryption": {
				Type:     schema.TypeString,
				Optional: true,
				ValidateFunc: validation.StringInSlice([]string{
					s3.ServerSideEncryptionAes256,
					s3.ServerSideEncryptionAwsKms,
				}, false),
				Computed: true,
			},

			"kms_key_id": {
				Type:         schema.TypeString,
				Optional:     true,
				ValidateFunc: validateArn,
			},

			"etag": {
				Type: schema.TypeString,
				// This will conflict with SSE-C and SSE-KMS encryption and multi-part upload
				// if/when it's actually implemented. The Etag then won't match raw-file MD5.
				// See http://docs.aws.amazon.com/AmazonS3/latest/API/RESTCommonResponseHeaders.html
				Optional:      true,
				Computed:      true,
				ConflictsWith: []string{"kms_key_id", "server_side_encryption"},
			},

			"version_id": {
				Type:     schema.TypeString,
				Computed: true,
			},

			"tags": tagsSchema(),

			"website_redirect": {
				Type:     schema.TypeString,
				Optional: true,
			},
		},
	}
}

func resourceAwsS3BucketObjectPut(d *schema.ResourceData, meta interface{}) error {
	s3conn := meta.(*AWSClient).s3conn

	restricted := meta.(*AWSClient).IsChinaCloud()

	var body io.ReadSeeker

	if v, ok := d.GetOk("source"); ok {
		source := v.(string)
		path, err := homedir.Expand(source)
		if err != nil {
			return fmt.Errorf("Error expanding homedir in source (%s): %s", source, err)
		}
		file, err := os.Open(path)
		if err != nil {
			return fmt.Errorf("Error opening S3 bucket object source (%s): %s", path, err)
		}

		body = file
		defer func() {
			err := file.Close()
			if err != nil {
				log.Printf("[WARN] Error closing S3 bucket object source (%s): %s", path, err)
			}
		}()
	} else if v, ok := d.GetOk("content"); ok {
		content := v.(string)
		body = bytes.NewReader([]byte(content))
	} else if v, ok := d.GetOk("content_base64"); ok {
		content := v.(string)
		// We can't do streaming decoding here (with base64.NewDecoder) because
		// the AWS SDK requires an io.ReadSeeker but a base64 decoder can't seek.
		contentRaw, err := base64.StdEncoding.DecodeString(content)
		if err != nil {
			return fmt.Errorf("error decoding content_base64: %s", err)
		}
		body = bytes.NewReader(contentRaw)
	} else {
		return fmt.Errorf("Must specify \"source\", \"content\", or \"content_base64\" field")
	}

	bucket := d.Get("bucket").(string)
	key := d.Get("key").(string)

	putInput := &s3.PutObjectInput{
		Bucket: aws.String(bucket),
		Key:    aws.String(key),
		ACL:    aws.String(d.Get("acl").(string)),
		Body:   body,
	}

	if v, ok := d.GetOk("storage_class"); ok {
		putInput.StorageClass = aws.String(v.(string))
	}

	if v, ok := d.GetOk("cache_control"); ok {
		putInput.CacheControl = aws.String(v.(string))
	}

	if v, ok := d.GetOk("content_type"); ok {
		putInput.ContentType = aws.String(v.(string))
	}

	if v, ok := d.GetOk("metadata"); ok {
		meta := make(map[string]*string)
		for key, value := range v.(map[string]interface{}) {
			valueStr := fmt.Sprintf("%v", value)
			meta[key] = &valueStr
		}

		putInput.Metadata = meta
	}

	if v, ok := d.GetOk("content_encoding"); ok {
		putInput.ContentEncoding = aws.String(v.(string))
	}

	if v, ok := d.GetOk("content_language"); ok {
		putInput.ContentLanguage = aws.String(v.(string))
	}

	if v, ok := d.GetOk("content_disposition"); ok {
		putInput.ContentDisposition = aws.String(v.(string))
	}

	if v, ok := d.GetOk("server_side_encryption"); ok {
		putInput.ServerSideEncryption = aws.String(v.(string))
	}

	if v, ok := d.GetOk("kms_key_id"); ok {
		putInput.SSEKMSKeyId = aws.String(v.(string))
		putInput.ServerSideEncryption = aws.String(s3.ServerSideEncryptionAwsKms)
	}

	if v, ok := d.GetOk("tags"); ok {
		if restricted {
			return fmt.Errorf("This region does not allow for tags on S3 objects")
		}

		// The tag-set must be encoded as URL Query parameters.
		values := url.Values{}
		for k, v := range v.(map[string]interface{}) {
			values.Add(k, v.(string))
		}
		putInput.Tagging = aws.String(values.Encode())
	}

	if v, ok := d.GetOk("website_redirect"); ok {
		putInput.WebsiteRedirectLocation = aws.String(v.(string))
	}

	if _, err := s3conn.PutObject(putInput); err != nil {
		return fmt.Errorf("Error putting object in S3 bucket (%s): %s", bucket, err)
	}

	d.SetId(key)
	return resourceAwsS3BucketObjectRead(d, meta)
}

func resourceAwsS3BucketObjectCreate(d *schema.ResourceData, meta interface{}) error {
	return resourceAwsS3BucketObjectPut(d, meta)
}

func resourceAwsS3BucketObjectRead(d *schema.ResourceData, meta interface{}) error {
	s3conn := meta.(*AWSClient).s3conn

	restricted := meta.(*AWSClient).IsChinaCloud()

	bucket := d.Get("bucket").(string)
	key := d.Get("key").(string)

	resp, err := s3conn.HeadObject(
		&s3.HeadObjectInput{
			Bucket: aws.String(bucket),
			Key:    aws.String(key),
		})

	if err != nil {
		// If S3 returns a 404 Request Failure, mark the object as destroyed
		if awsErr, ok := err.(awserr.RequestFailure); ok && awsErr.StatusCode() == 404 {
			d.SetId("")
			log.Printf("[WARN] Error Reading Object (%s), object not found (HTTP status 404)", key)
			return nil
		}
		return err
	}
	log.Printf("[DEBUG] Reading S3 Bucket Object meta: %s", resp)

	d.Set("cache_control", resp.CacheControl)
	d.Set("content_disposition", resp.ContentDisposition)
	d.Set("content_encoding", resp.ContentEncoding)
	d.Set("content_language", resp.ContentLanguage)
	d.Set("content_type", resp.ContentType)
	metadata := pointersMapToStringList(resp.Metadata)

	// AWS Go SDK capitalizes metadata, this is a workaround. https://github.com/aws/aws-sdk-go/issues/445
	for k, v := range metadata {
		delete(metadata, k)
		metadata[strings.ToLower(k)] = v
	}

	d.Set("metadata", metadata)
	d.Set("version_id", resp.VersionId)
	d.Set("server_side_encryption", resp.ServerSideEncryption)
	d.Set("website_redirect", resp.WebsiteRedirectLocation)

	// Only set non-default KMS key ID (one that doesn't match default)
	if resp.SSEKMSKeyId != nil {
		// retrieve S3 KMS Default Master Key
		kmsconn := meta.(*AWSClient).kmsconn
		kmsresp, err := kmsconn.DescribeKey(&kms.DescribeKeyInput{
			KeyId: aws.String("alias/aws/s3"),
		})
		if err != nil {
			return fmt.Errorf("Failed to describe default S3 KMS key (alias/aws/s3): %s", err)
		}

		if *resp.SSEKMSKeyId != *kmsresp.KeyMetadata.Arn {
			log.Printf("[DEBUG] S3 object is encrypted using a non-default KMS Key ID: %s", *resp.SSEKMSKeyId)
			d.Set("kms_key_id", resp.SSEKMSKeyId)
		}
	}
	// See https://forums.aws.amazon.com/thread.jspa?threadID=44003
	d.Set("etag", strings.Trim(aws.StringValue(resp.ETag), `"`))

	// The "STANDARD" (which is also the default) storage
	// class when set would not be included in the results.
	d.Set("storage_class", s3.StorageClassStandard)
	if resp.StorageClass != nil {
		d.Set("storage_class", resp.StorageClass)
	}

	if !restricted {
		if err := getTagsS3Object(s3conn, d); err != nil {
			return fmt.Errorf("error getting S3 object tags (bucket: %s, key: %s): %s", bucket, key, err)
		}
	}

	return nil
}

func resourceAwsS3BucketObjectUpdate(d *schema.ResourceData, meta interface{}) error {
	// Changes to any of these attributes requires creation of a new object version (if bucket is versioned):
	for _, key := range []string{
		"cache_control",
		"content_disposition",
		"content_encoding",
		"content_language",
		"content_type",
		"source",
		"content",
		"content_base64",
		"storage_class",
		"server_side_encryption",
		"kms_key_id",
		"etag",
		"website_redirect",
	} {
		if d.HasChange(key) {
			return resourceAwsS3BucketObjectPut(d, meta)
		}
	}

	conn := meta.(*AWSClient).s3conn

	if d.HasChange("acl") {
		_, err := conn.PutObjectAcl(&s3.PutObjectAclInput{
			Bucket: aws.String(d.Get("bucket").(string)),
			Key:    aws.String(d.Get("key").(string)),
			ACL:    aws.String(d.Get("acl").(string)),
		})
		if err != nil {
			return fmt.Errorf("error putting S3 object ACL: %s", err)
		}
	}

	if err := setTagsS3Object(conn, d); err != nil {
		return fmt.Errorf("error setting S3 object tags: %s", err)
	}

	return resourceAwsS3BucketObjectRead(d, meta)
}

func resourceAwsS3BucketObjectDelete(d *schema.ResourceData, meta interface{}) error {
	s3conn := meta.(*AWSClient).s3conn

	bucket := d.Get("bucket").(string)
	key := d.Get("key").(string)

	if _, ok := d.GetOk("version_id"); ok {
		// Bucket is versioned, we need to delete all versions
		vInput := s3.ListObjectVersionsInput{
			Bucket: aws.String(bucket),
			Prefix: aws.String(key),
		}
		out, err := s3conn.ListObjectVersions(&vInput)
		if err != nil {
			return fmt.Errorf("Failed listing S3 object versions: %s", err)
		}

		for _, v := range out.Versions {
			input := s3.DeleteObjectInput{
				Bucket:    aws.String(bucket),
				Key:       aws.String(key),
				VersionId: v.VersionId,
			}
			_, err := s3conn.DeleteObject(&input)
			if err != nil {
				return fmt.Errorf("Error deleting S3 object version of %s:\n %s:\n %s",
					key, v, err)
			}
		}
	} else {
		// Just delete the object
		input := s3.DeleteObjectInput{
			Bucket: aws.String(bucket),
			Key:    aws.String(key),
		}
		_, err := s3conn.DeleteObject(&input)
		if err != nil {
			return fmt.Errorf("Error deleting S3 bucket object: %s  Bucket: %q Object: %q", err, bucket, key)
		}
	}

	return nil
}

<<<<<<< HEAD
func validateMetadataIsLowerCase(v interface{}, k string) (ws []string, errors []error) {
	value := v.(map[string]interface{})

	for k := range value {
		if k != strings.ToLower(k) {
			errors = append(errors, fmt.Errorf(
				"Metadata must be lowercase only. Offending key: %q", k))
		}
	}
	return
=======
func resourceAwsS3BucketObjectCustomizeDiff(d *schema.ResourceDiff, meta interface{}) error {
	if d.HasChange("etag") {
		d.SetNewComputed("version_id")
	}

	return nil
>>>>>>> 3f397786
}<|MERGE_RESOLUTION|>--- conflicted
+++ resolved
@@ -77,7 +77,7 @@
 				Optional: true,
 			},
 
-			"metadata": &schema.Schema{
+			"metadata": {
 				Type:         schema.TypeMap,
 				ValidateFunc: validateMetadataIsLowerCase,
 				Optional:     true,
@@ -449,7 +449,6 @@
 	return nil
 }
 
-<<<<<<< HEAD
 func validateMetadataIsLowerCase(v interface{}, k string) (ws []string, errors []error) {
 	value := v.(map[string]interface{})
 
@@ -460,12 +459,12 @@
 		}
 	}
 	return
-=======
+}
+
 func resourceAwsS3BucketObjectCustomizeDiff(d *schema.ResourceDiff, meta interface{}) error {
 	if d.HasChange("etag") {
 		d.SetNewComputed("version_id")
 	}
 
 	return nil
->>>>>>> 3f397786
 }