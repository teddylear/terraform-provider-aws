--- conflicted
+++ resolved
@@ -25,11 +25,7 @@
 	vnName := sdkacctest.RandomWithPrefix(acctest.ResourcePrefix)
 
 	resource.Test(t, resource.TestCase{
-<<<<<<< HEAD
-		PreCheck:                 func() { acctest.PreCheck(ctx, t); acctest.PreCheckPartitionHasService(appmesh.EndpointsID, t) },
-=======
-		PreCheck:                 func() { acctest.PreCheck(t); acctest.PreCheckPartitionHasService(t, appmesh.EndpointsID) },
->>>>>>> 78d002fe
+		PreCheck:                 func() { acctest.PreCheck(ctx, t); acctest.PreCheckPartitionHasService(t, appmesh.EndpointsID) },
 		ErrorCheck:               acctest.ErrorCheck(t, appmesh.EndpointsID),
 		ProtoV5ProviderFactories: acctest.ProtoV5ProviderFactories,
 		CheckDestroy:             testAccCheckVirtualNodeDestroy(ctx),
@@ -71,11 +67,7 @@
 	vnName := sdkacctest.RandomWithPrefix(acctest.ResourcePrefix)
 
 	resource.Test(t, resource.TestCase{
-<<<<<<< HEAD
-		PreCheck:                 func() { acctest.PreCheck(ctx, t); acctest.PreCheckPartitionHasService(appmesh.EndpointsID, t) },
-=======
-		PreCheck:                 func() { acctest.PreCheck(t); acctest.PreCheckPartitionHasService(t, appmesh.EndpointsID) },
->>>>>>> 78d002fe
+		PreCheck:                 func() { acctest.PreCheck(ctx, t); acctest.PreCheckPartitionHasService(t, appmesh.EndpointsID) },
 		ErrorCheck:               acctest.ErrorCheck(t, appmesh.EndpointsID),
 		ProtoV5ProviderFactories: acctest.ProtoV5ProviderFactories,
 		CheckDestroy:             testAccCheckVirtualNodeDestroy(ctx),
@@ -104,11 +96,7 @@
 	domain := acctest.RandomDomainName()
 
 	resource.Test(t, resource.TestCase{
-<<<<<<< HEAD
-		PreCheck:                 func() { acctest.PreCheck(ctx, t); acctest.PreCheckPartitionHasService(appmesh.EndpointsID, t) },
-=======
-		PreCheck:                 func() { acctest.PreCheck(t); acctest.PreCheckPartitionHasService(t, appmesh.EndpointsID) },
->>>>>>> 78d002fe
+		PreCheck:                 func() { acctest.PreCheck(ctx, t); acctest.PreCheckPartitionHasService(t, appmesh.EndpointsID) },
 		ErrorCheck:               acctest.ErrorCheck(t, appmesh.EndpointsID),
 		ProtoV5ProviderFactories: acctest.ProtoV5ProviderFactories,
 		CheckDestroy:             testAccCheckVirtualNodeDestroy(ctx),
@@ -192,11 +180,7 @@
 	vnName := sdkacctest.RandomWithPrefix(acctest.ResourcePrefix)
 
 	resource.Test(t, resource.TestCase{
-<<<<<<< HEAD
-		PreCheck:                 func() { acctest.PreCheck(ctx, t); acctest.PreCheckPartitionHasService(appmesh.EndpointsID, t) },
-=======
-		PreCheck:                 func() { acctest.PreCheck(t); acctest.PreCheckPartitionHasService(t, appmesh.EndpointsID) },
->>>>>>> 78d002fe
+		PreCheck:                 func() { acctest.PreCheck(ctx, t); acctest.PreCheckPartitionHasService(t, appmesh.EndpointsID) },
 		ErrorCheck:               acctest.ErrorCheck(t, appmesh.EndpointsID),
 		ProtoV5ProviderFactories: acctest.ProtoV5ProviderFactories,
 		CheckDestroy:             testAccCheckVirtualNodeDestroy(ctx),
@@ -311,11 +295,7 @@
 	vnName := sdkacctest.RandomWithPrefix(acctest.ResourcePrefix)
 
 	resource.Test(t, resource.TestCase{
-<<<<<<< HEAD
-		PreCheck:                 func() { acctest.PreCheck(ctx, t); acctest.PreCheckPartitionHasService(appmesh.EndpointsID, t) },
-=======
-		PreCheck:                 func() { acctest.PreCheck(t); acctest.PreCheckPartitionHasService(t, appmesh.EndpointsID) },
->>>>>>> 78d002fe
+		PreCheck:                 func() { acctest.PreCheck(ctx, t); acctest.PreCheckPartitionHasService(t, appmesh.EndpointsID) },
 		ErrorCheck:               acctest.ErrorCheck(t, appmesh.EndpointsID),
 		ProtoV5ProviderFactories: acctest.ProtoV5ProviderFactories,
 		CheckDestroy:             testAccCheckVirtualNodeDestroy(ctx),
@@ -403,11 +383,7 @@
 	vnName := sdkacctest.RandomWithPrefix(acctest.ResourcePrefix)
 
 	resource.Test(t, resource.TestCase{
-<<<<<<< HEAD
-		PreCheck:                 func() { acctest.PreCheck(ctx, t); acctest.PreCheckPartitionHasService(appmesh.EndpointsID, t) },
-=======
-		PreCheck:                 func() { acctest.PreCheck(t); acctest.PreCheckPartitionHasService(t, appmesh.EndpointsID) },
->>>>>>> 78d002fe
+		PreCheck:                 func() { acctest.PreCheck(ctx, t); acctest.PreCheckPartitionHasService(t, appmesh.EndpointsID) },
 		ErrorCheck:               acctest.ErrorCheck(t, appmesh.EndpointsID),
 		ProtoV5ProviderFactories: acctest.ProtoV5ProviderFactories,
 		CheckDestroy:             testAccCheckVirtualNodeDestroy(ctx),
@@ -472,11 +448,7 @@
 	rName := fmt.Sprintf("tf-acc-test-%s", sdkacctest.RandStringFromCharSet(20, sdkacctest.CharSetAlpha))
 
 	resource.Test(t, resource.TestCase{
-<<<<<<< HEAD
-		PreCheck:                 func() { acctest.PreCheck(ctx, t); acctest.PreCheckPartitionHasService(appmesh.EndpointsID, t) },
-=======
-		PreCheck:                 func() { acctest.PreCheck(t); acctest.PreCheckPartitionHasService(t, appmesh.EndpointsID) },
->>>>>>> 78d002fe
+		PreCheck:                 func() { acctest.PreCheck(ctx, t); acctest.PreCheckPartitionHasService(t, appmesh.EndpointsID) },
 		ErrorCheck:               acctest.ErrorCheck(t, appmesh.EndpointsID),
 		ProtoV5ProviderFactories: acctest.ProtoV5ProviderFactories,
 		CheckDestroy:             testAccCheckVirtualNodeDestroy(ctx),
@@ -529,11 +501,7 @@
 	vnName := sdkacctest.RandomWithPrefix(acctest.ResourcePrefix)
 
 	resource.Test(t, resource.TestCase{
-<<<<<<< HEAD
-		PreCheck:                 func() { acctest.PreCheck(ctx, t); acctest.PreCheckPartitionHasService(appmesh.EndpointsID, t) },
-=======
-		PreCheck:                 func() { acctest.PreCheck(t); acctest.PreCheckPartitionHasService(t, appmesh.EndpointsID) },
->>>>>>> 78d002fe
+		PreCheck:                 func() { acctest.PreCheck(ctx, t); acctest.PreCheckPartitionHasService(t, appmesh.EndpointsID) },
 		ErrorCheck:               acctest.ErrorCheck(t, appmesh.EndpointsID),
 		ProtoV5ProviderFactories: acctest.ProtoV5ProviderFactories,
 		CheckDestroy:             testAccCheckVirtualNodeDestroy(ctx),
@@ -623,11 +591,7 @@
 	vnName := sdkacctest.RandomWithPrefix(acctest.ResourcePrefix)
 
 	resource.Test(t, resource.TestCase{
-<<<<<<< HEAD
-		PreCheck:                 func() { acctest.PreCheck(ctx, t); acctest.PreCheckPartitionHasService(appmesh.EndpointsID, t) },
-=======
-		PreCheck:                 func() { acctest.PreCheck(t); acctest.PreCheckPartitionHasService(t, appmesh.EndpointsID) },
->>>>>>> 78d002fe
+		PreCheck:                 func() { acctest.PreCheck(ctx, t); acctest.PreCheckPartitionHasService(t, appmesh.EndpointsID) },
 		ErrorCheck:               acctest.ErrorCheck(t, appmesh.EndpointsID),
 		ProtoV5ProviderFactories: acctest.ProtoV5ProviderFactories,
 		CheckDestroy:             testAccCheckVirtualNodeDestroy(ctx),
@@ -736,11 +700,7 @@
 	vnName := sdkacctest.RandomWithPrefix(acctest.ResourcePrefix)
 
 	resource.Test(t, resource.TestCase{
-<<<<<<< HEAD
-		PreCheck:                 func() { acctest.PreCheck(ctx, t); acctest.PreCheckPartitionHasService(appmesh.EndpointsID, t) },
-=======
-		PreCheck:                 func() { acctest.PreCheck(t); acctest.PreCheckPartitionHasService(t, appmesh.EndpointsID) },
->>>>>>> 78d002fe
+		PreCheck:                 func() { acctest.PreCheck(ctx, t); acctest.PreCheckPartitionHasService(t, appmesh.EndpointsID) },
 		ErrorCheck:               acctest.ErrorCheck(t, appmesh.EndpointsID),
 		ProtoV5ProviderFactories: acctest.ProtoV5ProviderFactories,
 		CheckDestroy:             testAccCheckVirtualNodeDestroy(ctx),
@@ -835,11 +795,7 @@
 	vnName := sdkacctest.RandomWithPrefix(acctest.ResourcePrefix)
 
 	resource.Test(t, resource.TestCase{
-<<<<<<< HEAD
-		PreCheck:                 func() { acctest.PreCheck(ctx, t); acctest.PreCheckPartitionHasService(appmesh.EndpointsID, t) },
-=======
-		PreCheck:                 func() { acctest.PreCheck(t); acctest.PreCheckPartitionHasService(t, appmesh.EndpointsID) },
->>>>>>> 78d002fe
+		PreCheck:                 func() { acctest.PreCheck(ctx, t); acctest.PreCheckPartitionHasService(t, appmesh.EndpointsID) },
 		ErrorCheck:               acctest.ErrorCheck(t, appmesh.EndpointsID),
 		ProtoV5ProviderFactories: acctest.ProtoV5ProviderFactories,
 		CheckDestroy:             testAccCheckVirtualNodeDestroy(ctx),
@@ -940,11 +896,7 @@
 	domain := acctest.RandomDomainName()
 
 	resource.Test(t, resource.TestCase{
-<<<<<<< HEAD
-		PreCheck:                 func() { acctest.PreCheck(ctx, t); acctest.PreCheckPartitionHasService(appmesh.EndpointsID, t) },
-=======
-		PreCheck:                 func() { acctest.PreCheck(t); acctest.PreCheckPartitionHasService(t, appmesh.EndpointsID) },
->>>>>>> 78d002fe
+		PreCheck:                 func() { acctest.PreCheck(ctx, t); acctest.PreCheckPartitionHasService(t, appmesh.EndpointsID) },
 		ErrorCheck:               acctest.ErrorCheck(t, appmesh.EndpointsID),
 		ProtoV5ProviderFactories: acctest.ProtoV5ProviderFactories,
 		CheckDestroy:             testAccCheckVirtualNodeDestroy(ctx),
@@ -1070,11 +1022,7 @@
 	vnName := sdkacctest.RandomWithPrefix(acctest.ResourcePrefix)
 
 	resource.Test(t, resource.TestCase{
-<<<<<<< HEAD
-		PreCheck:                 func() { acctest.PreCheck(ctx, t); acctest.PreCheckPartitionHasService(appmesh.EndpointsID, t) },
-=======
-		PreCheck:                 func() { acctest.PreCheck(t); acctest.PreCheckPartitionHasService(t, appmesh.EndpointsID) },
->>>>>>> 78d002fe
+		PreCheck:                 func() { acctest.PreCheck(ctx, t); acctest.PreCheckPartitionHasService(t, appmesh.EndpointsID) },
 		ErrorCheck:               acctest.ErrorCheck(t, appmesh.EndpointsID),
 		ProtoV5ProviderFactories: acctest.ProtoV5ProviderFactories,
 		CheckDestroy:             testAccCheckVirtualNodeDestroy(ctx),
@@ -1193,11 +1141,7 @@
 	vnName := sdkacctest.RandomWithPrefix(acctest.ResourcePrefix)
 
 	resource.Test(t, resource.TestCase{
-<<<<<<< HEAD
-		PreCheck:                 func() { acctest.PreCheck(ctx, t); acctest.PreCheckPartitionHasService(appmesh.EndpointsID, t) },
-=======
-		PreCheck:                 func() { acctest.PreCheck(t); acctest.PreCheckPartitionHasService(t, appmesh.EndpointsID) },
->>>>>>> 78d002fe
+		PreCheck:                 func() { acctest.PreCheck(ctx, t); acctest.PreCheckPartitionHasService(t, appmesh.EndpointsID) },
 		ErrorCheck:               acctest.ErrorCheck(t, appmesh.EndpointsID),
 		ProtoV5ProviderFactories: acctest.ProtoV5ProviderFactories,
 		CheckDestroy:             testAccCheckVirtualNodeDestroy(ctx),
@@ -1380,11 +1324,7 @@
 	vnName := sdkacctest.RandomWithPrefix(acctest.ResourcePrefix)
 
 	resource.Test(t, resource.TestCase{
-<<<<<<< HEAD
-		PreCheck:                 func() { acctest.PreCheck(ctx, t); acctest.PreCheckPartitionHasService(appmesh.EndpointsID, t) },
-=======
-		PreCheck:                 func() { acctest.PreCheck(t); acctest.PreCheckPartitionHasService(t, appmesh.EndpointsID) },
->>>>>>> 78d002fe
+		PreCheck:                 func() { acctest.PreCheck(ctx, t); acctest.PreCheckPartitionHasService(t, appmesh.EndpointsID) },
 		ErrorCheck:               acctest.ErrorCheck(t, appmesh.EndpointsID),
 		ProtoV5ProviderFactories: acctest.ProtoV5ProviderFactories,
 		CheckDestroy:             testAccCheckVirtualNodeDestroy(ctx),
@@ -1434,11 +1374,7 @@
 	vnName := sdkacctest.RandomWithPrefix(acctest.ResourcePrefix)
 
 	resource.Test(t, resource.TestCase{
-<<<<<<< HEAD
-		PreCheck:                 func() { acctest.PreCheck(ctx, t); acctest.PreCheckPartitionHasService(appmesh.EndpointsID, t) },
-=======
-		PreCheck:                 func() { acctest.PreCheck(t); acctest.PreCheckPartitionHasService(t, appmesh.EndpointsID) },
->>>>>>> 78d002fe
+		PreCheck:                 func() { acctest.PreCheck(ctx, t); acctest.PreCheckPartitionHasService(t, appmesh.EndpointsID) },
 		ErrorCheck:               acctest.ErrorCheck(t, appmesh.EndpointsID),
 		ProtoV5ProviderFactories: acctest.ProtoV5ProviderFactories,
 		CheckDestroy:             testAccCheckVirtualNodeDestroy(ctx),
