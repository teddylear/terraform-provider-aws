--- conflicted
+++ resolved
@@ -20,11 +20,7 @@
 	resourceName := "aws_lakeformation_data_lake_settings.test"
 
 	resource.Test(t, resource.TestCase{
-<<<<<<< HEAD
-		PreCheck:                 func() { acctest.PreCheck(ctx, t); acctest.PreCheckPartitionHasService(lakeformation.EndpointsID, t) },
-=======
-		PreCheck:                 func() { acctest.PreCheck(t); acctest.PreCheckPartitionHasService(t, lakeformation.EndpointsID) },
->>>>>>> 78d002fe
+		PreCheck:                 func() { acctest.PreCheck(ctx, t); acctest.PreCheckPartitionHasService(t, lakeformation.EndpointsID) },
 		ErrorCheck:               acctest.ErrorCheck(t, lakeformation.EndpointsID),
 		ProtoV5ProviderFactories: acctest.ProtoV5ProviderFactories,
 		CheckDestroy:             testAccCheckDataLakeSettingsDestroy(ctx),
@@ -47,11 +43,7 @@
 	resourceName := "aws_lakeformation_data_lake_settings.test"
 
 	resource.Test(t, resource.TestCase{
-<<<<<<< HEAD
-		PreCheck:                 func() { acctest.PreCheck(ctx, t); acctest.PreCheckPartitionHasService(lakeformation.EndpointsID, t) },
-=======
-		PreCheck:                 func() { acctest.PreCheck(t); acctest.PreCheckPartitionHasService(t, lakeformation.EndpointsID) },
->>>>>>> 78d002fe
+		PreCheck:                 func() { acctest.PreCheck(ctx, t); acctest.PreCheckPartitionHasService(t, lakeformation.EndpointsID) },
 		ErrorCheck:               acctest.ErrorCheck(t, lakeformation.EndpointsID),
 		ProtoV5ProviderFactories: acctest.ProtoV5ProviderFactories,
 		CheckDestroy:             testAccCheckDataLakeSettingsDestroy(ctx),
