--- conflicted
+++ resolved
@@ -30,6 +30,7 @@
 					resource.TestCheckResourceAttr(resourceName, "replication_configuration.0.rule.0.destination.#", "1"),
 					resource.TestCheckResourceAttr(resourceName, "replication_configuration.0.rule.0.destination.0.region", acctest.AlternateRegion()),
 					acctest.CheckResourceAttrAccountID(resourceName, "replication_configuration.0.rule.0.destination.0.registry_id"),
+					resource.TestCheckResourceAttr(resourceName, "replication_configuration.0.rule.0.repository_filter.#", "0"),
 				),
 			},
 			{
@@ -49,10 +50,11 @@
 					acctest.CheckResourceAttrAccountID(resourceName, "replication_configuration.0.rule.0.destination.0.registry_id"),
 					resource.TestCheckResourceAttr(resourceName, "replication_configuration.0.rule.0.destination.1.region", acctest.ThirdRegion()),
 					acctest.CheckResourceAttrAccountID(resourceName, "replication_configuration.0.rule.0.destination.1.registry_id"),
-				),
-			},
-			{
-				Config: testAccReplicationConfigurationRepositoryFilter(acctest.AlternateRegion(), "custom-filter1", "custom-filter2"),
+					resource.TestCheckResourceAttr(resourceName, "replication_configuration.0.rule.0.repository_filter.#", "0"),
+				),
+			},
+			{
+				Config: testAccReplicationConfiguration(acctest.AlternateRegion()),
 				Check: resource.ComposeTestCheckFunc(
 					testAccCheckReplicationConfigurationExists(resourceName),
 					acctest.CheckResourceAttrAccountID(resourceName, "registry_id"),
@@ -60,9 +62,8 @@
 					resource.TestCheckResourceAttr(resourceName, "replication_configuration.0.rule.#", "1"),
 					resource.TestCheckResourceAttr(resourceName, "replication_configuration.0.rule.0.destination.#", "1"),
 					resource.TestCheckResourceAttr(resourceName, "replication_configuration.0.rule.0.destination.0.region", acctest.AlternateRegion()),
-					resource.TestCheckResourceAttr(resourceName, "replication_configuration.0.rule.0.repository_filter.0.filter", "custom-filter1"),
-					resource.TestCheckResourceAttr(resourceName, "replication_configuration.0.rule.0.repository_filter.1.filter", "custom-filter2"),
 					acctest.CheckResourceAttrAccountID(resourceName, "replication_configuration.0.rule.0.destination.0.registry_id"),
+					resource.TestCheckResourceAttr(resourceName, "replication_configuration.0.rule.0.repository_filter.#", "0"),
 				),
 			},
 		},
@@ -79,12 +80,13 @@
 		CheckDestroy: testAccCheckReplicationConfigurationDestroy,
 		Steps: []resource.TestStep{
 			{
-				Config: testAccAWSEcrReplicationConfigurationRepositoryFilter(acctest.AlternateRegion()),
-				Check: resource.ComposeTestCheckFunc(
-					testAccCheckReplicationConfigurationExists(resourceName),
-					acctest.CheckResourceAttrAccountID(resourceName, "registry_id"),
-					resource.TestCheckResourceAttr(resourceName, "replication_configuration.#", "1"),
-					resource.TestCheckResourceAttr(resourceName, "replication_configuration.0.rule.#", "1"),
+				Config: testAccReplicationConfigurationRepositoryFilter(acctest.AlternateRegion()),
+				Check: resource.ComposeTestCheckFunc(
+					testAccCheckReplicationConfigurationExists(resourceName),
+					acctest.CheckResourceAttrAccountID(resourceName, "registry_id"),
+					resource.TestCheckResourceAttr(resourceName, "replication_configuration.#", "1"),
+					resource.TestCheckResourceAttr(resourceName, "replication_configuration.0.rule.#", "1"),
+					resource.TestCheckResourceAttr(resourceName, "replication_configuration.0.rule.0.destination.#", "1"),
 					resource.TestCheckResourceAttr(resourceName, "replication_configuration.0.rule.0.repository_filter.#", "1"),
 					resource.TestCheckResourceAttr(resourceName, "replication_configuration.0.rule.0.repository_filter.0.filter", "a-prefix"),
 					resource.TestCheckResourceAttr(resourceName, "replication_configuration.0.rule.0.repository_filter.0.filter_type", "PREFIX_MATCH"),
@@ -96,7 +98,7 @@
 				ImportStateVerify: true,
 			},
 			{
-				Config: testAccAWSEcrReplicationConfigurationRepositoryFilterMultiple(acctest.AlternateRegion()),
+				Config: testAccReplicationConfigurationRepositoryFilterMultiple(acctest.AlternateRegion()),
 				Check: resource.ComposeTestCheckFunc(
 					testAccCheckReplicationConfigurationExists(resourceName),
 					acctest.CheckResourceAttrAccountID(resourceName, "registry_id"),
@@ -110,12 +112,13 @@
 				),
 			},
 			{
-				Config: testAccAWSEcrReplicationConfigurationRepositoryFilter(acctest.AlternateRegion()),
-				Check: resource.ComposeTestCheckFunc(
-					testAccCheckReplicationConfigurationExists(resourceName),
-					acctest.CheckResourceAttrAccountID(resourceName, "registry_id"),
-					resource.TestCheckResourceAttr(resourceName, "replication_configuration.#", "1"),
-					resource.TestCheckResourceAttr(resourceName, "replication_configuration.0.rule.#", "1"),
+				Config: testAccReplicationConfigurationRepositoryFilter(acctest.AlternateRegion()),
+				Check: resource.ComposeTestCheckFunc(
+					testAccCheckReplicationConfigurationExists(resourceName),
+					acctest.CheckResourceAttrAccountID(resourceName, "registry_id"),
+					resource.TestCheckResourceAttr(resourceName, "replication_configuration.#", "1"),
+					resource.TestCheckResourceAttr(resourceName, "replication_configuration.0.rule.#", "1"),
+					resource.TestCheckResourceAttr(resourceName, "replication_configuration.0.rule.0.destination.#", "1"),
 					resource.TestCheckResourceAttr(resourceName, "replication_configuration.0.rule.0.repository_filter.#", "1"),
 					resource.TestCheckResourceAttr(resourceName, "replication_configuration.0.rule.0.repository_filter.0.filter", "a-prefix"),
 					resource.TestCheckResourceAttr(resourceName, "replication_configuration.0.rule.0.repository_filter.0.filter_type", "PREFIX_MATCH"),
@@ -207,64 +210,51 @@
 `, region1, region2)
 }
 
-<<<<<<< HEAD
-func testAccReplicationConfigurationRepositoryFilter(region string, filter1Name string, filter2Name string) string {
-=======
-func testAccAWSEcrReplicationConfigurationRepositoryFilter(region string) string {
->>>>>>> 3c714971
-	return fmt.Sprintf(`
-data "aws_caller_identity" "current" {}
-
-resource "aws_ecr_replication_configuration" "test" {
-  replication_configuration {
-    rule {
-      destination {
-        region      = %[1]q
-        registry_id = data.aws_caller_identity.current.account_id
-      }
-      repository_filter {
-<<<<<<< HEAD
-        filter = %[2]q
-        filter_type = "PREFIX_MATCH"
-      }
-      repository_filter {
-        filter = %[3]q
-=======
-        filter      = "a-prefix"
-        filter_type = "PREFIX_MATCH"
-      }
-    }
-  }
-}
-`, region)
-}
-
-func testAccAWSEcrReplicationConfigurationRepositoryFilterMultiple(region string) string {
-	return fmt.Sprintf(`
-data "aws_caller_identity" "current" {}
-
-resource "aws_ecr_replication_configuration" "test" {
-  replication_configuration {
-    rule {
-      destination {
-        region      = %[1]q
-        registry_id = data.aws_caller_identity.current.account_id
-      }
+func testAccReplicationConfigurationRepositoryFilter(region string) string {
+	return fmt.Sprintf(`
+data "aws_caller_identity" "current" {}
+
+resource "aws_ecr_replication_configuration" "test" {
+  replication_configuration {
+    rule {
+      destination {
+        region      = %[1]q
+        registry_id = data.aws_caller_identity.current.account_id
+      }
+
       repository_filter {
         filter      = "a-prefix"
         filter_type = "PREFIX_MATCH"
       }
+    }
+  }
+}
+`, region)
+}
+
+func testAccReplicationConfigurationRepositoryFilterMultiple(region string) string {
+	return fmt.Sprintf(`
+data "aws_caller_identity" "current" {}
+
+resource "aws_ecr_replication_configuration" "test" {
+  replication_configuration {
+    rule {
+      destination {
+        region      = %[1]q
+        registry_id = data.aws_caller_identity.current.account_id
+      }
+
+      repository_filter {
+        filter      = "a-prefix"
+        filter_type = "PREFIX_MATCH"
+      }
+
       repository_filter {
         filter      = "a-second-prefix"
->>>>>>> 3c714971
         filter_type = "PREFIX_MATCH"
       }
     }
   }
 }
-<<<<<<< HEAD
-`, region, filter1Name, filter2Name)
-=======
 `, region)
->>>>>>> 3c714971
 }