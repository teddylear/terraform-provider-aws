--- conflicted
+++ resolved
@@ -68,16 +68,6 @@
 	return output.ScheduledActions[0], nil
 }
 
-<<<<<<< HEAD
-func FindHsmClientCertificateByID(conn *redshift.Redshift, id string) (*redshift.HsmClientCertificate, error) {
-	input := redshift.DescribeHsmClientCertificatesInput{
-		HsmClientCertificateIdentifier: aws.String(id),
-	}
-
-	out, err := conn.DescribeHsmClientCertificates(&input)
-	if tfawserr.ErrCodeEquals(err, redshift.ErrCodeHsmClientCertificateNotFoundFault) {
-		return nil, &resource.NotFoundError{
-=======
 func FindScheduleAssociationById(conn *redshift.Redshift, id string) (string, *redshift.ClusterAssociatedToSchedule, error) {
 	clusterIdentifier, scheduleIdentifier, err := SnapshotScheduleAssociationParseID(id)
 	if err != nil {
@@ -92,27 +82,12 @@
 
 	if tfawserr.ErrCodeEquals(err, redshift.ErrCodeSnapshotScheduleNotFoundFault) {
 		return "", nil, &resource.NotFoundError{
->>>>>>> 7e5c2d0e
 			LastError:   err,
 			LastRequest: input,
 		}
 	}
 
 	if err != nil {
-<<<<<<< HEAD
-		return nil, err
-	}
-
-	if out == nil || len(out.HsmClientCertificates) == 0 {
-		return nil, tfresource.NewEmptyResultError(input)
-	}
-
-	if count := len(out.HsmClientCertificates); count > 1 {
-		return nil, tfresource.NewTooManyResultsError(count, input)
-	}
-
-	return out.HsmClientCertificates[0], nil
-=======
 		return "", nil, err
 	}
 
@@ -139,5 +114,32 @@
 	}
 
 	return aws.StringValue(snapshotSchedule.ScheduleIdentifier), associatedCluster, nil
->>>>>>> 7e5c2d0e
+}
+
+func FindHsmClientCertificateByID(conn *redshift.Redshift, id string) (*redshift.HsmClientCertificate, error) {
+	input := redshift.DescribeHsmClientCertificatesInput{
+		HsmClientCertificateIdentifier: aws.String(id),
+	}
+
+	out, err := conn.DescribeHsmClientCertificates(&input)
+	if tfawserr.ErrCodeEquals(err, redshift.ErrCodeHsmClientCertificateNotFoundFault) {
+		return nil, &resource.NotFoundError{
+			LastError:   err,
+			LastRequest: input,
+		}
+	}
+
+	if err != nil {
+		return nil, err
+	}
+
+	if out == nil || len(out.HsmClientCertificates) == 0 {
+		return nil, tfresource.NewEmptyResultError(input)
+	}
+
+	if count := len(out.HsmClientCertificates); count > 1 {
+		return nil, tfresource.NewTooManyResultsError(count, input)
+	}
+
+	return out.HsmClientCertificates[0], nil
 }