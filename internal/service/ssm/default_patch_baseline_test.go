package ssm_test

import (
	"context"
	"errors"
	"fmt"
	"regexp"
	"testing"

	"github.com/aws/aws-sdk-go-v2/aws"
	"github.com/aws/aws-sdk-go-v2/service/ssm"
	"github.com/aws/aws-sdk-go-v2/service/ssm/types"
	sdkacctest "github.com/hashicorp/terraform-plugin-sdk/v2/helper/acctest"
	"github.com/hashicorp/terraform-plugin-sdk/v2/helper/resource"
	"github.com/hashicorp/terraform-plugin-sdk/v2/terraform"
	"github.com/hashicorp/terraform-provider-aws/internal/acctest"
	"github.com/hashicorp/terraform-provider-aws/internal/conns"
	"github.com/hashicorp/terraform-provider-aws/internal/create"
	tfssm "github.com/hashicorp/terraform-provider-aws/internal/service/ssm"
	"github.com/hashicorp/terraform-provider-aws/internal/tfresource"
	"github.com/hashicorp/terraform-provider-aws/names"
)

func testAccSSMDefaultPatchBaseline_basic(t *testing.T) {
	ctx := acctest.Context(t)
	var defaultpatchbaseline ssm.GetDefaultPatchBaselineOutput
	rName := sdkacctest.RandomWithPrefix(acctest.ResourcePrefix)
	resourceName := "aws_ssm_default_patch_baseline.test"
	baselineResourceName := "aws_ssm_patch_baseline.test"

	resource.Test(t, resource.TestCase{
		PreCheck: func() {
<<<<<<< HEAD
			acctest.PreCheck(ctx, t)
			acctest.PreCheckPartitionHasService(names.SSMEndpointID, t)
=======
			acctest.PreCheck(t)
			acctest.PreCheckPartitionHasService(t, names.SSMEndpointID)
>>>>>>> 78d002fe
		},
		ErrorCheck:               acctest.ErrorCheck(t, names.SSMEndpointID),
		ProtoV5ProviderFactories: acctest.ProtoV5ProviderFactories,
		CheckDestroy:             testAccCheckDefaultPatchBaselineDestroy(ctx),
		Steps: []resource.TestStep{
			{
				Config: testAccDefaultPatchBaselineConfig_basic(rName),
				Check: resource.ComposeAggregateTestCheckFunc(
					testAccCheckDefaultPatchBaselineExists(ctx, resourceName, &defaultpatchbaseline),
					resource.TestCheckResourceAttrPair(resourceName, "baseline_id", baselineResourceName, "id"),
					resource.TestCheckResourceAttrPair(resourceName, "id", baselineResourceName, "operating_system"),
				),
			},
			// Import by OS
			{
				ResourceName:      resourceName,
				ImportState:       true,
				ImportStateVerify: true,
			},
			// Import by Baseline ID
			{
				ResourceName:      resourceName,
				ImportStateIdFunc: testAccDefaultPatchBaselineImportStateIdFunc(resourceName),
				ImportState:       true,
				ImportStateVerify: true,
			},
		},
	})
}

func testAccSSMDefaultPatchBaseline_disappears(t *testing.T) {
	ctx := acctest.Context(t)
	var defaultpatchbaseline ssm.GetDefaultPatchBaselineOutput
	rName := sdkacctest.RandomWithPrefix(acctest.ResourcePrefix)
	resourceName := "aws_ssm_default_patch_baseline.test"

	resource.Test(t, resource.TestCase{
		PreCheck: func() {
<<<<<<< HEAD
			acctest.PreCheck(ctx, t)
			acctest.PreCheckPartitionHasService(names.SSMEndpointID, t)
=======
			acctest.PreCheck(t)
			acctest.PreCheckPartitionHasService(t, names.SSMEndpointID)
>>>>>>> 78d002fe
		},
		ErrorCheck:               acctest.ErrorCheck(t, names.SSMEndpointID),
		ProtoV5ProviderFactories: acctest.ProtoV5ProviderFactories,
		CheckDestroy:             testAccCheckDefaultPatchBaselineDestroy(ctx),
		Steps: []resource.TestStep{
			{
				Config: testAccDefaultPatchBaselineConfig_basic(rName),
				Check: resource.ComposeAggregateTestCheckFunc(
					testAccCheckDefaultPatchBaselineExists(ctx, resourceName, &defaultpatchbaseline),
					acctest.CheckResourceDisappears(ctx, acctest.Provider, tfssm.ResourceDefaultPatchBaseline(), resourceName),
				),
				ExpectNonEmptyPlan: true,
			},
		},
	})
}

func testAccSSMDefaultPatchBaseline_patchBaselineARN(t *testing.T) {
	ctx := acctest.Context(t)
	var defaultpatchbaseline ssm.GetDefaultPatchBaselineOutput
	rName := sdkacctest.RandomWithPrefix(acctest.ResourcePrefix)
	resourceName := "aws_ssm_default_patch_baseline.test"
	baselineResourceName := "aws_ssm_patch_baseline.test"

	resource.Test(t, resource.TestCase{
		PreCheck: func() {
<<<<<<< HEAD
			acctest.PreCheck(ctx, t)
			acctest.PreCheckPartitionHasService(names.SSMEndpointID, t)
=======
			acctest.PreCheck(t)
			acctest.PreCheckPartitionHasService(t, names.SSMEndpointID)
>>>>>>> 78d002fe
		},
		ErrorCheck:               acctest.ErrorCheck(t, names.SSMEndpointID),
		ProtoV5ProviderFactories: acctest.ProtoV5ProviderFactories,
		CheckDestroy:             testAccCheckDefaultPatchBaselineDestroy(ctx),
		Steps: []resource.TestStep{
			{
				Config: testAccDefaultPatchBaselineConfig_patchBaselineARN(rName),
				Check: resource.ComposeAggregateTestCheckFunc(
					testAccCheckDefaultPatchBaselineExists(ctx, resourceName, &defaultpatchbaseline),
					resource.TestCheckResourceAttrPair(resourceName, "baseline_id", baselineResourceName, "id"),
					resource.TestCheckResourceAttrPair(resourceName, "id", baselineResourceName, "operating_system"),
				),
			},
			// Import by OS
			{
				ResourceName:      resourceName,
				ImportState:       true,
				ImportStateVerify: true,
			},
			// Import by Baseline ID
			{
				ResourceName:      resourceName,
				ImportStateIdFunc: testAccDefaultPatchBaselineImportStateIdFunc(resourceName),
				ImportState:       true,
				ImportStateVerify: true,
			},
		},
	})
}

func testAccSSMDefaultPatchBaseline_otherOperatingSystem(t *testing.T) {
	ctx := acctest.Context(t)
	var defaultpatchbaseline ssm.GetDefaultPatchBaselineOutput
	rName := sdkacctest.RandomWithPrefix(acctest.ResourcePrefix)
	resourceName := "aws_ssm_default_patch_baseline.test"
	baselineResourceName := "aws_ssm_patch_baseline.test"

	resource.Test(t, resource.TestCase{
		PreCheck: func() {
<<<<<<< HEAD
			acctest.PreCheck(ctx, t)
			acctest.PreCheckPartitionHasService(names.SSMEndpointID, t)
=======
			acctest.PreCheck(t)
			acctest.PreCheckPartitionHasService(t, names.SSMEndpointID)
>>>>>>> 78d002fe
		},
		ErrorCheck:               acctest.ErrorCheck(t, names.SSMEndpointID),
		ProtoV5ProviderFactories: acctest.ProtoV5ProviderFactories,
		CheckDestroy:             testAccCheckDefaultPatchBaselineDestroy(ctx),
		Steps: []resource.TestStep{
			{
				Config: testAccDefaultPatchBaselineConfig_operatingSystem(rName, types.OperatingSystemAmazonLinux2022),
				Check: resource.ComposeAggregateTestCheckFunc(
					testAccCheckDefaultPatchBaselineExists(ctx, resourceName, &defaultpatchbaseline),
					resource.TestCheckResourceAttrPair(resourceName, "baseline_id", baselineResourceName, "id"),
					resource.TestCheckResourceAttrPair(resourceName, "id", baselineResourceName, "operating_system"),
				),
			},
			// Import by OS
			{
				ResourceName:      resourceName,
				ImportState:       true,
				ImportStateVerify: true,
			},
			// Import by Baseline ID
			{
				ResourceName:      resourceName,
				ImportStateIdFunc: testAccDefaultPatchBaselineImportStateIdFunc(resourceName),
				ImportState:       true,
				ImportStateVerify: true,
			},
		},
	})
}

func testAccSSMDefaultPatchBaseline_wrongOperatingSystem(t *testing.T) {
	ctx := acctest.Context(t)
	rName := sdkacctest.RandomWithPrefix(acctest.ResourcePrefix)

	resource.Test(t, resource.TestCase{
		PreCheck: func() {
<<<<<<< HEAD
			acctest.PreCheck(ctx, t)
			acctest.PreCheckPartitionHasService(names.SSMEndpointID, t)
=======
			acctest.PreCheck(t)
			acctest.PreCheckPartitionHasService(t, names.SSMEndpointID)
>>>>>>> 78d002fe
		},
		ErrorCheck:               acctest.ErrorCheck(t, names.SSMEndpointID),
		ProtoV5ProviderFactories: acctest.ProtoV5ProviderFactories,
		CheckDestroy:             testAccCheckDefaultPatchBaselineDestroy(ctx),
		Steps: []resource.TestStep{
			{
				Config:      testAccDefaultPatchBaselineConfig_wrongOperatingSystem(rName, types.OperatingSystemAmazonLinux2022, types.OperatingSystemUbuntu),
				ExpectError: regexp.MustCompile(regexp.QuoteMeta(fmt.Sprintf("Patch Baseline Operating System (%s) does not match %s", types.OperatingSystemAmazonLinux2022, types.OperatingSystemUbuntu))),
			},
		},
	})
}

func testAccSSMDefaultPatchBaseline_systemDefault(t *testing.T) {
	ctx := acctest.Context(t)
	var defaultpatchbaseline ssm.GetDefaultPatchBaselineOutput
	resourceName := "aws_ssm_default_patch_baseline.test"
	baselineDataSourceName := "data.aws_ssm_patch_baseline.test"

	resource.Test(t, resource.TestCase{
		PreCheck: func() {
<<<<<<< HEAD
			acctest.PreCheck(ctx, t)
			acctest.PreCheckPartitionHasService(names.SSMEndpointID, t)
=======
			acctest.PreCheck(t)
			acctest.PreCheckPartitionHasService(t, names.SSMEndpointID)
>>>>>>> 78d002fe
		},
		ErrorCheck:               acctest.ErrorCheck(t, names.SSMEndpointID),
		ProtoV5ProviderFactories: acctest.ProtoV5ProviderFactories,
		CheckDestroy:             testAccCheckDefaultPatchBaselineDestroy(ctx),
		Steps: []resource.TestStep{
			{
				Config: testAccDefaultPatchBaselineConfig_systemDefault(),
				Check: resource.ComposeAggregateTestCheckFunc(
					testAccCheckDefaultPatchBaselineExists(ctx, resourceName, &defaultpatchbaseline),
					resource.TestCheckResourceAttrPair(resourceName, "baseline_id", baselineDataSourceName, "id"),
					resource.TestCheckResourceAttrPair(resourceName, "id", baselineDataSourceName, "operating_system"),
				),
			},
			// Import by OS
			{
				ResourceName:      resourceName,
				ImportState:       true,
				ImportStateVerify: true,
			},
			// Import by Baseline ID
			{
				ResourceName:      resourceName,
				ImportStateIdFunc: testAccDefaultPatchBaselineImportStateIdFunc(resourceName),
				ImportState:       true,
				ImportStateVerify: true,
			},
		},
	})
}

func testAccSSMDefaultPatchBaseline_update(t *testing.T) {
	ctx := acctest.Context(t)
	var v1, v2 ssm.GetDefaultPatchBaselineOutput
	rName := sdkacctest.RandomWithPrefix(acctest.ResourcePrefix)
	resourceName := "aws_ssm_default_patch_baseline.test"
	baselineResourceName := "aws_ssm_patch_baseline.test"
	baselineUpdatedResourceName := "aws_ssm_patch_baseline.updated"

	resource.Test(t, resource.TestCase{
		PreCheck: func() {
<<<<<<< HEAD
			acctest.PreCheck(ctx, t)
			acctest.PreCheckPartitionHasService(names.SSMEndpointID, t)
=======
			acctest.PreCheck(t)
			acctest.PreCheckPartitionHasService(t, names.SSMEndpointID)
>>>>>>> 78d002fe
		},
		ErrorCheck:               acctest.ErrorCheck(t, names.SSMEndpointID),
		ProtoV5ProviderFactories: acctest.ProtoV5ProviderFactories,
		CheckDestroy:             testAccCheckDefaultPatchBaselineDestroy(ctx),
		Steps: []resource.TestStep{
			{
				Config: testAccDefaultPatchBaselineConfig_operatingSystem(rName, types.OperatingSystemWindows),
				Check: resource.ComposeAggregateTestCheckFunc(
					testAccCheckDefaultPatchBaselineExists(ctx, resourceName, &v1),
					resource.TestCheckResourceAttrPair(resourceName, "baseline_id", baselineResourceName, "id"),
					resource.TestCheckResourceAttrPair(resourceName, "id", baselineResourceName, "operating_system"),
				),
			},
			{
				Config: testAccDefaultPatchBaselineConfig_updated(rName, types.OperatingSystemWindows),
				Check: resource.ComposeAggregateTestCheckFunc(
					testAccCheckDefaultPatchBaselineExists(ctx, resourceName, &v2),
					resource.TestCheckResourceAttrPair(resourceName, "baseline_id", baselineUpdatedResourceName, "id"),
					resource.TestCheckResourceAttrPair(resourceName, "id", baselineUpdatedResourceName, "operating_system"),
				),
			},
			// Import by OS
			{
				ResourceName:      resourceName,
				ImportState:       true,
				ImportStateVerify: true,
			},
			// Import by Baseline ID
			{
				ResourceName:      resourceName,
				ImportStateIdFunc: testAccDefaultPatchBaselineImportStateIdFunc(resourceName),
				ImportState:       true,
				ImportStateVerify: true,
			},
		},
	})
}

func testAccSSMDefaultPatchBaseline_multiRegion(t *testing.T) {
	ctx := acctest.Context(t)
	var main, alternate ssm.GetDefaultPatchBaselineOutput
	rName := sdkacctest.RandomWithPrefix(acctest.ResourcePrefix)
	resourceName := "aws_ssm_default_patch_baseline.test"
	resourceAlternateName := "aws_ssm_default_patch_baseline.alternate"
	baselineResourceName := "aws_ssm_patch_baseline.test"
	baselineAlternateResourceName := "aws_ssm_patch_baseline.alternate"

	resource.Test(t, resource.TestCase{
		PreCheck: func() {
<<<<<<< HEAD
			acctest.PreCheck(ctx, t)
			acctest.PreCheckPartitionHasService(names.SSMEndpointID, t)
=======
			acctest.PreCheck(t)
			acctest.PreCheckPartitionHasService(t, names.SSMEndpointID)
>>>>>>> 78d002fe
			acctest.PreCheckMultipleRegion(t, 2)
		},
		ErrorCheck:               acctest.ErrorCheck(t, names.SSMEndpointID),
		ProtoV5ProviderFactories: acctest.ProtoV5FactoriesMultipleRegions(ctx, t, 2),
		CheckDestroy:             testAccCheckDefaultPatchBaselineDestroy(ctx),
		Steps: []resource.TestStep{
			{
				Config: testAccDefaultPatchBaselineConfig_multiRegion(rName),
				Check: resource.ComposeAggregateTestCheckFunc(
					testAccCheckDefaultPatchBaselineExists(ctx, resourceName, &main),
					resource.TestCheckResourceAttrPair(resourceName, "baseline_id", baselineResourceName, "id"),
					resource.TestCheckResourceAttrPair(resourceName, "id", baselineResourceName, "operating_system"),

					testAccCheckDefaultPatchBaselineExists(ctx, resourceName, &alternate),
					resource.TestCheckResourceAttrPair(resourceAlternateName, "baseline_id", baselineAlternateResourceName, "id"),
					resource.TestCheckResourceAttrPair(resourceAlternateName, "id", baselineAlternateResourceName, "operating_system"),
				),
			},
			// Import by OS
			{
				ResourceName:      resourceName,
				ImportState:       true,
				ImportStateVerify: true,
			},
			// Import by Baseline ID
			{
				ResourceName:      resourceName,
				ImportStateIdFunc: testAccDefaultPatchBaselineImportStateIdFunc(resourceName),
				ImportState:       true,
				ImportStateVerify: true,
			},
		},
	})
}

func testAccCheckDefaultPatchBaselineDestroy(ctx context.Context) resource.TestCheckFunc {
	return func(s *terraform.State) error {
		conn := acctest.Provider.Meta().(*conns.AWSClient).SSMClient()

		for _, rs := range s.RootModule().Resources {
			if rs.Type != "aws_ssm_default_patch_baseline" {
				continue
			}

			defaultOSPatchBaseline, err := tfssm.FindDefaultDefaultPatchBaselineIDForOS(ctx, conn, types.OperatingSystem(rs.Primary.ID))
			if err != nil {
				return err
			}

			// If the resource has been deleted, the default patch baseline will be the AWS-provided patch baseline for the OS
			out, err := tfssm.FindDefaultPatchBaseline(ctx, conn, types.OperatingSystem(rs.Primary.ID))
			if tfresource.NotFound(err) {
				return nil
			}
			if err != nil {
				return err
			}

			if aws.ToString(out.BaselineId) == defaultOSPatchBaseline {
				return nil
			}

			return create.Error(names.SSM, create.ErrActionCheckingDestroyed, tfssm.ResNameDefaultPatchBaseline, rs.Primary.ID, errors.New("not destroyed"))
		}

		return nil
	}
}

func testAccCheckDefaultPatchBaselineExists(ctx context.Context, name string, defaultpatchbaseline *ssm.GetDefaultPatchBaselineOutput) resource.TestCheckFunc {
	return func(s *terraform.State) error {
		rs, ok := s.RootModule().Resources[name]
		if !ok {
			return create.Error(names.SSM, create.ErrActionCheckingExistence, tfssm.ResNameDefaultPatchBaseline, name, errors.New("not found"))
		}

		if rs.Primary.ID == "" {
			return create.Error(names.SSM, create.ErrActionCheckingExistence, tfssm.ResNameDefaultPatchBaseline, name, errors.New("not set"))
		}

		conn := acctest.Provider.Meta().(*conns.AWSClient).SSMClient()

		resp, err := tfssm.FindDefaultPatchBaseline(ctx, conn, types.OperatingSystem(rs.Primary.ID))
		if err != nil {
			return create.Error(names.SSM, create.ErrActionCheckingExistence, tfssm.ResNameDefaultPatchBaseline, rs.Primary.ID, err)
		}

		*defaultpatchbaseline = *resp

		return nil
	}
}

func testAccDefaultPatchBaselineImportStateIdFunc(resourceName string) resource.ImportStateIdFunc {
	return func(s *terraform.State) (string, error) {
		rs, ok := s.RootModule().Resources[resourceName]
		if !ok {
			return "", fmt.Errorf("Not found: %s", resourceName)
		}

		return rs.Primary.Attributes["baseline_id"], nil
	}
}

func testAccDefaultPatchBaselineConfig_basic(rName string) string {
	return fmt.Sprintf(`
resource "aws_ssm_default_patch_baseline" "test" {
  baseline_id      = aws_ssm_patch_baseline.test.id
  operating_system = aws_ssm_patch_baseline.test.operating_system
}

resource "aws_ssm_patch_baseline" "test" {
  name = %[1]q

  approved_patches                  = ["KB123456"]
  approved_patches_compliance_level = "CRITICAL"
}
`, rName)
}

func testAccDefaultPatchBaselineConfig_operatingSystem(rName string, os types.OperatingSystem) string {
	return fmt.Sprintf(`
resource "aws_ssm_default_patch_baseline" "test" {
  baseline_id      = aws_ssm_patch_baseline.test.id
  operating_system = aws_ssm_patch_baseline.test.operating_system
}

resource "aws_ssm_patch_baseline" "test" {
  name             = %[1]q
  operating_system = %[2]q

  approved_patches                  = ["KB123456"]
  approved_patches_compliance_level = "CRITICAL"
}
`, rName, os)
}

func testAccDefaultPatchBaselineConfig_wrongOperatingSystem(rName string, baselineOS, defaultOS types.OperatingSystem) string {
	return fmt.Sprintf(`
resource "aws_ssm_default_patch_baseline" "test" {
  baseline_id      = aws_ssm_patch_baseline.test.id
  operating_system = %[3]q
}

resource "aws_ssm_patch_baseline" "test" {
  name             = %[1]q
  operating_system = %[2]q

  approved_patches                  = ["KB123456"]
  approved_patches_compliance_level = "CRITICAL"
}
`, rName, baselineOS, defaultOS)
}

func testAccDefaultPatchBaselineConfig_patchBaselineARN(rName string) string {
	return fmt.Sprintf(`
resource "aws_ssm_default_patch_baseline" "test" {
  baseline_id      = aws_ssm_patch_baseline.test.arn
  operating_system = aws_ssm_patch_baseline.test.operating_system
}

resource "aws_ssm_patch_baseline" "test" {
  name = %[1]q

  approved_patches                  = ["KB123456"]
  approved_patches_compliance_level = "CRITICAL"
}
`, rName)
}

func testAccDefaultPatchBaselineConfig_systemDefault() string {
	return `
resource "aws_ssm_default_patch_baseline" "test" {
  baseline_id      = data.aws_ssm_patch_baseline.test.id
  operating_system = data.aws_ssm_patch_baseline.test.operating_system
}

data "aws_ssm_patch_baseline" "test" {
  owner            = "AWS"
  name_prefix      = "AWS-"
  operating_system = "CENTOS"
}
`
}

func testAccDefaultPatchBaselineConfig_updated(rName string, os types.OperatingSystem) string {
	return fmt.Sprintf(`
resource "aws_ssm_default_patch_baseline" "test" {
  baseline_id      = aws_ssm_patch_baseline.updated.id
  operating_system = aws_ssm_patch_baseline.updated.operating_system
}

resource "aws_ssm_patch_baseline" "test" {
  name             = %[1]q
  operating_system = %[2]q

  approved_patches                  = ["KB123456"]
  approved_patches_compliance_level = "CRITICAL"
}

resource "aws_ssm_patch_baseline" "updated" {
  name             = "%[1]s-updated"
  operating_system = %[2]q

  approved_patches                  = ["KB123456"]
  approved_patches_compliance_level = "CRITICAL"
}
`, rName, os)
}

func testAccDefaultPatchBaselineConfig_multiRegion(rName string) string {
	return acctest.ConfigCompose(
		acctest.ConfigMultipleRegionProvider(2),
		fmt.Sprintf(`
resource "aws_ssm_default_patch_baseline" "test" {
  baseline_id      = aws_ssm_patch_baseline.test.id
  operating_system = aws_ssm_patch_baseline.test.operating_system
}

resource "aws_ssm_patch_baseline" "test" {
  name = %[1]q

  approved_patches                  = ["KB123456"]
  approved_patches_compliance_level = "CRITICAL"
}

resource "aws_ssm_default_patch_baseline" "alternate" {
  provider = awsalternate

  baseline_id      = aws_ssm_patch_baseline.alternate.id
  operating_system = aws_ssm_patch_baseline.alternate.operating_system
}

resource "aws_ssm_patch_baseline" "alternate" {
  provider = awsalternate

  name = "%[1]s-alternate"

  approved_patches                  = ["KB123456"]
  approved_patches_compliance_level = "CRITICAL"
}
`, rName),
	)
}<|MERGE_RESOLUTION|>--- conflicted
+++ resolved
@@ -30,13 +30,8 @@
 
 	resource.Test(t, resource.TestCase{
 		PreCheck: func() {
-<<<<<<< HEAD
-			acctest.PreCheck(ctx, t)
-			acctest.PreCheckPartitionHasService(names.SSMEndpointID, t)
-=======
-			acctest.PreCheck(t)
-			acctest.PreCheckPartitionHasService(t, names.SSMEndpointID)
->>>>>>> 78d002fe
+			acctest.PreCheck(ctx, t)
+			acctest.PreCheckPartitionHasService(t, names.SSMEndpointID)
 		},
 		ErrorCheck:               acctest.ErrorCheck(t, names.SSMEndpointID),
 		ProtoV5ProviderFactories: acctest.ProtoV5ProviderFactories,
@@ -75,13 +70,8 @@
 
 	resource.Test(t, resource.TestCase{
 		PreCheck: func() {
-<<<<<<< HEAD
-			acctest.PreCheck(ctx, t)
-			acctest.PreCheckPartitionHasService(names.SSMEndpointID, t)
-=======
-			acctest.PreCheck(t)
-			acctest.PreCheckPartitionHasService(t, names.SSMEndpointID)
->>>>>>> 78d002fe
+			acctest.PreCheck(ctx, t)
+			acctest.PreCheckPartitionHasService(t, names.SSMEndpointID)
 		},
 		ErrorCheck:               acctest.ErrorCheck(t, names.SSMEndpointID),
 		ProtoV5ProviderFactories: acctest.ProtoV5ProviderFactories,
@@ -108,13 +98,8 @@
 
 	resource.Test(t, resource.TestCase{
 		PreCheck: func() {
-<<<<<<< HEAD
-			acctest.PreCheck(ctx, t)
-			acctest.PreCheckPartitionHasService(names.SSMEndpointID, t)
-=======
-			acctest.PreCheck(t)
-			acctest.PreCheckPartitionHasService(t, names.SSMEndpointID)
->>>>>>> 78d002fe
+			acctest.PreCheck(ctx, t)
+			acctest.PreCheckPartitionHasService(t, names.SSMEndpointID)
 		},
 		ErrorCheck:               acctest.ErrorCheck(t, names.SSMEndpointID),
 		ProtoV5ProviderFactories: acctest.ProtoV5ProviderFactories,
@@ -154,13 +139,8 @@
 
 	resource.Test(t, resource.TestCase{
 		PreCheck: func() {
-<<<<<<< HEAD
-			acctest.PreCheck(ctx, t)
-			acctest.PreCheckPartitionHasService(names.SSMEndpointID, t)
-=======
-			acctest.PreCheck(t)
-			acctest.PreCheckPartitionHasService(t, names.SSMEndpointID)
->>>>>>> 78d002fe
+			acctest.PreCheck(ctx, t)
+			acctest.PreCheckPartitionHasService(t, names.SSMEndpointID)
 		},
 		ErrorCheck:               acctest.ErrorCheck(t, names.SSMEndpointID),
 		ProtoV5ProviderFactories: acctest.ProtoV5ProviderFactories,
@@ -197,13 +177,8 @@
 
 	resource.Test(t, resource.TestCase{
 		PreCheck: func() {
-<<<<<<< HEAD
-			acctest.PreCheck(ctx, t)
-			acctest.PreCheckPartitionHasService(names.SSMEndpointID, t)
-=======
-			acctest.PreCheck(t)
-			acctest.PreCheckPartitionHasService(t, names.SSMEndpointID)
->>>>>>> 78d002fe
+			acctest.PreCheck(ctx, t)
+			acctest.PreCheckPartitionHasService(t, names.SSMEndpointID)
 		},
 		ErrorCheck:               acctest.ErrorCheck(t, names.SSMEndpointID),
 		ProtoV5ProviderFactories: acctest.ProtoV5ProviderFactories,
@@ -225,13 +200,8 @@
 
 	resource.Test(t, resource.TestCase{
 		PreCheck: func() {
-<<<<<<< HEAD
-			acctest.PreCheck(ctx, t)
-			acctest.PreCheckPartitionHasService(names.SSMEndpointID, t)
-=======
-			acctest.PreCheck(t)
-			acctest.PreCheckPartitionHasService(t, names.SSMEndpointID)
->>>>>>> 78d002fe
+			acctest.PreCheck(ctx, t)
+			acctest.PreCheckPartitionHasService(t, names.SSMEndpointID)
 		},
 		ErrorCheck:               acctest.ErrorCheck(t, names.SSMEndpointID),
 		ProtoV5ProviderFactories: acctest.ProtoV5ProviderFactories,
@@ -272,13 +242,8 @@
 
 	resource.Test(t, resource.TestCase{
 		PreCheck: func() {
-<<<<<<< HEAD
-			acctest.PreCheck(ctx, t)
-			acctest.PreCheckPartitionHasService(names.SSMEndpointID, t)
-=======
-			acctest.PreCheck(t)
-			acctest.PreCheckPartitionHasService(t, names.SSMEndpointID)
->>>>>>> 78d002fe
+			acctest.PreCheck(ctx, t)
+			acctest.PreCheckPartitionHasService(t, names.SSMEndpointID)
 		},
 		ErrorCheck:               acctest.ErrorCheck(t, names.SSMEndpointID),
 		ProtoV5ProviderFactories: acctest.ProtoV5ProviderFactories,
@@ -328,13 +293,8 @@
 
 	resource.Test(t, resource.TestCase{
 		PreCheck: func() {
-<<<<<<< HEAD
-			acctest.PreCheck(ctx, t)
-			acctest.PreCheckPartitionHasService(names.SSMEndpointID, t)
-=======
-			acctest.PreCheck(t)
-			acctest.PreCheckPartitionHasService(t, names.SSMEndpointID)
->>>>>>> 78d002fe
+			acctest.PreCheck(ctx, t)
+			acctest.PreCheckPartitionHasService(t, names.SSMEndpointID)
 			acctest.PreCheckMultipleRegion(t, 2)
 		},
 		ErrorCheck:               acctest.ErrorCheck(t, names.SSMEndpointID),
