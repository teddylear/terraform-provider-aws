// Copyright (c) HashiCorp, Inc.
// SPDX-License-Identifier: MPL-2.0

package iam

import (
	"context"
	"errors"
	"fmt"
	"log"
	"net/url"
	"time"

	"github.com/YakDriver/regexache"
	"github.com/aws/aws-sdk-go/aws"
	"github.com/aws/aws-sdk-go/service/iam"
	"github.com/hashicorp/aws-sdk-go-base/v2/awsv1shim/v2/tfawserr"
	awspolicy "github.com/hashicorp/awspolicyequivalence"
	"github.com/hashicorp/go-multierror"
	"github.com/hashicorp/terraform-plugin-framework-validators/int64validator"
	"github.com/hashicorp/terraform-plugin-framework-validators/stringvalidator"
	"github.com/hashicorp/terraform-plugin-framework/path"
	"github.com/hashicorp/terraform-plugin-framework/resource"
	"github.com/hashicorp/terraform-plugin-framework/resource/schema"
	"github.com/hashicorp/terraform-plugin-framework/resource/schema/booldefault"
	"github.com/hashicorp/terraform-plugin-framework/resource/schema/int64default"
	"github.com/hashicorp/terraform-plugin-framework/resource/schema/planmodifier"
	"github.com/hashicorp/terraform-plugin-framework/resource/schema/stringdefault"
	"github.com/hashicorp/terraform-plugin-framework/resource/schema/stringplanmodifier"
	"github.com/hashicorp/terraform-plugin-framework/schema/validator"
	"github.com/hashicorp/terraform-plugin-framework/types"
	"github.com/hashicorp/terraform-plugin-sdk/v2/diag"
	"github.com/hashicorp/terraform-plugin-sdk/v2/helper/id"
	"github.com/hashicorp/terraform-plugin-sdk/v2/helper/retry"
	"github.com/hashicorp/terraform-plugin-sdk/v2/helper/structure"
	"github.com/hashicorp/terraform-provider-aws/internal/conns"
	"github.com/hashicorp/terraform-provider-aws/internal/create"
	"github.com/hashicorp/terraform-provider-aws/internal/errs"
	"github.com/hashicorp/terraform-provider-aws/internal/errs/sdkdiag"
	"github.com/hashicorp/terraform-provider-aws/internal/framework"
	"github.com/hashicorp/terraform-provider-aws/internal/framework/flex"
	fwvalidators "github.com/hashicorp/terraform-provider-aws/internal/framework/validators"
	tftags "github.com/hashicorp/terraform-provider-aws/internal/tags"
	"github.com/hashicorp/terraform-provider-aws/internal/tfresource"
	"github.com/hashicorp/terraform-provider-aws/internal/verify"
	"github.com/hashicorp/terraform-provider-aws/names"
)

const (
	roleNameMaxLen       = 64
	roleNamePrefixMaxLen = roleNameMaxLen - id.UniqueIDSuffixLength
	ResNameIamRole       = "IAM Role"
)

// TODO: finish this how does this work?

// @SDKResource("aws_iam_role", name="Role")
// @Tags
// func newIamRole(context.Context) (resource.ResourceWithConfigure, error) {
// r := &resourceIamRole{}
// // TODO
// // r.create = r.createSecurityGroupRule
// // r.delete = r.deleteSecurityGroupRule
// // r.findByID = r.findSecurityGroupRuleByID

// return r, nil
// }

type resourceIamRole struct {
	framework.ResourceWithConfigure
}

func (r *resourceIamRole) Metadata(_ context.Context, request resource.MetadataRequest, response *resource.MetadataResponse) {
	response.TypeName = "aws_iam_role"
}

// TODO: Update this
func (r *resourceIamRole) Schema(ctx context.Context, req resource.SchemaRequest, resp *resource.SchemaResponse) {
	resp.Schema = schema.Schema{
		Attributes: map[string]schema.Attribute{
			"arn": schema.StringAttribute{
				Computed: true,
			},
<<<<<<< HEAD
			"assume_role_policy": schema.StringAttribute{
				Required: true,
				// Validators: []validator.String{
				// // TODO: json validator
				// },
				// TODO: finish this, it get complicated
=======
			"assume_role_policy": {
				Type:                  schema.TypeString,
				Required:              true,
				ValidateFunc:          verify.ValidIAMPolicyJSON,
				DiffSuppressFunc:      verify.SuppressEquivalentPolicyDiffs,
				DiffSuppressOnRefresh: true,
				StateFunc: func(v interface{}) string {
					json, _ := structure.NormalizeJsonString(v)
					return json
				},
>>>>>>> b8ccfc1d
			},
			"create_date": schema.StringAttribute{
				Computed: true,
			},
			"description": schema.StringAttribute{
				Optional: true,
				Validators: []validator.String{
					stringvalidator.LengthBetween(0, 1000),
					// TODO: regex does not match?
					stringvalidator.RegexMatches(
						regexache.MustCompile(`[\p{L}\p{M}\p{Z}\p{S}\p{N}\p{P}]*`),
						`must satisfy regular expression pattern: [\p{L}\p{M}\p{Z}\p{S}\p{N}\p{P}]*)`,
					),
				},
			},
			"force_detach_policies": schema.BoolAttribute{
				Optional: true,
				Default:  booldefault.StaticBool(false),
			},
			// TODO: inline policy goes crazy, have to figure what this type should look like
			// also read article again
			"inline_policy": schema.MapAttribute{
                ElementType: types.StringType,
                Optional: true,
                // TODO: maybe some validation?
            },
			"managed_policy_arns": schema.SetAttribute{
				Computed:    true,
				Optional:    true,
				ElementType: types.StringType,
				// TODO: set validator for arn
				// TODO: validate all elements of set are valid arns
				// how to do this with helper lib terraform-plugin-framework-validators
			},
			"max_session_duration": schema.Int64Attribute{
				Optional: true,
				Default:  int64default.StaticInt64(3600),
				Validators: []validator.Int64{
					int64validator.Between(3600, 43200),
				},
			},
			"name": schema.StringAttribute{
				Optional: true,
				Computed: true,
				PlanModifiers: []planmodifier.String{
					stringplanmodifier.RequiresReplaceIfConfigured(),
				},
				Validators: []validator.String{
					stringvalidator.LengthAtMost(roleNameMaxLen),
					stringvalidator.ConflictsWith(
						path.MatchRelative().AtParent().AtName("name_prefix"),
					),
				},
			},
			"name_prefix": schema.StringAttribute{
				Optional: true,
				Computed: true,
				PlanModifiers: []planmodifier.String{
					stringplanmodifier.RequiresReplaceIfConfigured(),
				},
				Validators: []validator.String{
					stringvalidator.LengthAtMost(roleNamePrefixMaxLen),
					stringvalidator.ConflictsWith(
						path.MatchRelative().AtParent().AtName("name"),
					),
				},
			},
			"path": schema.StringAttribute{
				Optional: true,
				PlanModifiers: []planmodifier.String{
					stringplanmodifier.RequiresReplaceIfConfigured(),
				},
				Default: stringdefault.StaticString("/"),
				Validators: []validator.String{
					stringvalidator.LengthBetween(0, 512),
				},
			},
			"permissions_boundary": schema.StringAttribute{
				Optional: true,
				Validators: []validator.String{
					fwvalidators.ARN(),
				},
			},
			"unique_id": schema.StringAttribute{
				Computed: true,
			},
			names.AttrTags:    tftags.TagsAttribute(),
			names.AttrTagsAll: tftags.TagsAttributeComputedOnly(),
		},
	}
}

type resourceIamRoleData struct {
	ARN                 types.String `tfsdk:"arn"`
	AssumeRolePolicy    types.String `tfsdk:"assume_role_policy"`
	CreateDate          types.String `tfsdk:"create_date"`
	Description         types.String `tfsdk:"description"`
	ForceDetachPolicies types.Bool   `tfsdk:"force_detach_policies"`
	// TODO: still have to think this one out
	InlinePolicy        types.Map    `tfsdk:"inline_policy"`
	ManagedPolicyArns   types.Set    `tfsdk:"managed_policy_arns"`
	MaxSessionDuration  types.Int64  `tfsdk:"max_session_duration"`
	Name                types.String `tfsdk:"name"`
	NamePrefix          types.String `tfsdk:"name_prefix"`
	Path                types.String `tfsdk:"path"`
	PermissionsBoundary types.String `tfsdk:"permissions_boundary"`
	UniqueId            types.String `tfsdk:"unique_id"`
	Tags                types.Map    `tfsdk:"tags"`
	TagsAll             types.Map    `tfsdk:"tags_all"`
}

func (r resourceIamRole) Create(ctx context.Context, req resource.CreateRequest, resp *resource.CreateResponse) {
	conn := r.Meta().IAMConn(ctx)

	var plan resourceIamRoleData
	resp.Diagnostics.Append(req.Plan.Get(ctx, &plan)...)
	if resp.Diagnostics.HasError() {
		return
	}
	assumeRolePolicy, err := structure.NormalizeJsonString(plan.AssumeRolePolicy.ValueString())

	if err != nil {
		resp.Diagnostics.AddError(
			create.ProblemStandardMessage(names.IAM, create.ErrActionCreating, ResNameIamRole, plan.AssumeRolePolicy.String(), nil),
			errors.New(fmt.Sprintf("assume_role_policy (%s) is invalid JSON: %s", assumeRolePolicy, err)).Error(),
		)
		return
	}

	name := create.Name(plan.Name.ValueString(), plan.NamePrefix.ValueString())
	input := &iam.CreateRoleInput{
		AssumeRolePolicyDocument: aws.String(assumeRolePolicy),
		Path:                     aws.String(plan.Path.ValueString()),
		RoleName:                 aws.String(name),
		Tags:                     getTagsIn(ctx),
	}

	if !plan.Description.IsNull() {
		input.Description = aws.String(plan.Description.ValueString())
	}

	if !plan.MaxSessionDuration.IsNull() {
		input.MaxSessionDuration = aws.Int64(plan.MaxSessionDuration.ValueInt64())
	}

	if !plan.PermissionsBoundary.IsNull() {
		input.PermissionsBoundary = aws.String(plan.PermissionsBoundary.ValueString())
	}

	output, err := retryCreateRole(ctx, conn, input)

	// TODO: So this needs tags... do we need on resourceIamRoleData?
	// if input.Tags != nil && errs.IsUnsupportedOperationInPartitionError(conn.PartitionID, err) {
	// input.Tags = nil

	// output, err = retryCreateRole(ctx, conn, input)
	// }

	if err != nil {
		resp.Diagnostics.AddError(
			create.ProblemStandardMessage(names.IAM, create.ErrActionCreating, ResNameIamRole, name, nil),
			err.Error(),
		)
		return
	}

	roleName := aws.StringValue(output.Role.RoleName)

	// TODO: has to figure this out because typing of inline policies
    if !plan.InlinePolicy.IsNull() && !plan.InlinePolicy.IsUnknown() {
        inline_policies_map := make(map[string]string)
        plan.InlinePolicy.ElementsAs(ctx, inline_policies_map, false)
		policies := expandRoleInlinePolicies(roleName, inline_policies_map)
		if err := addRoleInlinePolicies(ctx, policies, meta); err != nil {
			resp.Diagnostics.AddError(
				create.ProblemStandardMessage(names.IAM, create.ErrActionCreating, ResNameIamRole, name, nil),
				err.Error(),
			)
			return
		}
	}

	if !plan.ManagedPolicyArns.IsNull() && !plan.ManagedPolicyArns.IsUnknown() {
		managedPolicies := flex.ExpandFrameworkStringSet(ctx, plan.ManagedPolicyArns)
		if err := r.addRoleManagedPolicies(ctx, roleName, managedPolicies); err != nil {
			resp.Diagnostics.AddError(
				create.ProblemStandardMessage(names.IAM, create.ErrActionCreating, ResNameIamRole, name, nil),
				err.Error(),
			)
			return
		}
	}

	// TODO: do something with this?
	// some resources have been created but not all attributes
	// d.SetId(roleName)
	// state := plan
	// // TODO: do we need this?
	// // state.refreshFromOutput(ctx, out)
	// resp.Diagnostics.Append(resp.State.Set(ctx, state)...)

	// For partitions not supporting tag-on-create, attempt tag after create.
	if tags := getTagsIn(ctx); input.Tags == nil && len(tags) > 0 {
		err := roleCreateTags(ctx, conn, name, tags)

		// TODO: read errors or something
		// If default tags only, continue. Otherwise, error.
		// if v, ok := d.GetOk(names.AttrTags); (!ok || len(v.(map[string]interface{})) == 0) && errs.IsUnsupportedOperationInPartitionError(conn.PartitionID, err) {
		// return append(diags, resourceRoleRead(ctx, d, meta)...)
		// }

		if err != nil {
			resp.Diagnostics.AddError(
				create.ProblemStandardMessage(names.IAM, create.ErrActionCreating, fmt.Sprintf("%s tags", ResNameIamRole), name, nil),
				err.Error(),
			)
			return
		}
	}

	// last steps?
	state := plan
	// TODO: do we need something?this?
	// state.refreshFromOutput(ctx, out)
	resp.Diagnostics.Append(resp.State.Set(ctx, state)...)
}

func resourceRoleImport(ctx context.Context, d *schema.ResourceData, meta interface{}) ([]*schema.ResourceData, error) {
	d.Set("force_detach_policies", false)
	return []*schema.ResourceData{d}, nil
}

func resourceRoleCreate(ctx context.Context, d *schema.ResourceData, meta interface{}) diag.Diagnostics {
	var diags diag.Diagnostics
	conn := meta.(*conns.AWSClient).IAMConn(ctx)

	assumeRolePolicy, err := structure.NormalizeJsonString(d.Get("assume_role_policy").(string))
	if err != nil {
		return sdkdiag.AppendErrorf(diags, "assume_role_policy (%s) is invalid JSON: %s", assumeRolePolicy, err)
	}

	name := create.Name(d.Get("name").(string), d.Get("name_prefix").(string))
	input := &iam.CreateRoleInput{
		AssumeRolePolicyDocument: aws.String(assumeRolePolicy),
		Path:                     aws.String(d.Get("path").(string)),
		RoleName:                 aws.String(name),
		Tags:                     getTagsIn(ctx),
	}

	if v, ok := d.GetOk("description"); ok {
		input.Description = aws.String(v.(string))
	}

	if v, ok := d.GetOk("max_session_duration"); ok {
		input.MaxSessionDuration = aws.Int64(int64(v.(int)))
	}

	if v, ok := d.GetOk("permissions_boundary"); ok {
		input.PermissionsBoundary = aws.String(v.(string))
	}

	output, err := retryCreateRole(ctx, conn, input)

	// Some partitions (e.g. ISO) may not support tag-on-create.
	if input.Tags != nil && errs.IsUnsupportedOperationInPartitionError(conn.PartitionID, err) {
		input.Tags = nil

		output, err = retryCreateRole(ctx, conn, input)
	}

	if err != nil {
		return sdkdiag.AppendErrorf(diags, "creating IAM Role (%s): %s", name, err)
	}

	roleName := aws.StringValue(output.Role.RoleName)

	if v, ok := d.GetOk("inline_policy"); ok && v.(*schema.Set).Len() > 0 {
		policies := expandRoleInlinePolicies(roleName, v.(*schema.Set).List())
		if err := addRoleInlinePolicies(ctx, policies, meta); err != nil {
			return sdkdiag.AppendErrorf(diags, "creating IAM Role (%s): %s", name, err)
		}
	}

	if v, ok := d.GetOk("managed_policy_arns"); ok && v.(*schema.Set).Len() > 0 {
		managedPolicies := flex.ExpandStringSet(v.(*schema.Set))
		if err := addRoleManagedPolicies(ctx, roleName, managedPolicies, meta); err != nil {
			return sdkdiag.AppendErrorf(diags, "creating IAM Role (%s): %s", name, err)
		}
	}

	d.SetId(roleName)

	// For partitions not supporting tag-on-create, attempt tag after create.
	if tags := getTagsIn(ctx); input.Tags == nil && len(tags) > 0 {
		err := roleCreateTags(ctx, conn, d.Id(), tags)

		// If default tags only, continue. Otherwise, error.
		if v, ok := d.GetOk(names.AttrTags); (!ok || len(v.(map[string]interface{})) == 0) && errs.IsUnsupportedOperationInPartitionError(conn.PartitionID, err) {
			return append(diags, resourceRoleRead(ctx, d, meta)...)
		}

		if err != nil {
			return sdkdiag.AppendErrorf(diags, "setting IAM Role (%s) tags: %s", d.Id(), err)
		}
	}

	return append(diags, resourceRoleRead(ctx, d, meta)...)
}

func resourceRoleRead(ctx context.Context, d *schema.ResourceData, meta interface{}) diag.Diagnostics {
	var diags diag.Diagnostics
	conn := meta.(*conns.AWSClient).IAMConn(ctx)

	outputRaw, err := tfresource.RetryWhenNewResourceNotFound(ctx, propagationTimeout, func() (interface{}, error) {
		return FindRoleByName(ctx, conn, d.Id())
	}, d.IsNewResource())

	if !d.IsNewResource() && tfresource.NotFound(err) {
		log.Printf("[WARN] IAM Role (%s) not found, removing from state", d.Id())
		d.SetId("")
		return diags
	}

	if err != nil {
		return sdkdiag.AppendErrorf(diags, "reading IAM Role (%s): %s", d.Id(), err)
	}

	role := outputRaw.(*iam.Role)

	// occasionally, immediately after a role is created, AWS will give an ARN like AROAQ7SSZBKHREXAMPLE (unique ID)
	if role, err = waitRoleARNIsNotUniqueID(ctx, conn, d.Id(), role); err != nil {
		return sdkdiag.AppendErrorf(diags, "reading IAM Role (%s): waiting for valid ARN: %s", d.Id(), err)
	}

	d.Set("arn", role.Arn)
	d.Set("create_date", role.CreateDate.Format(time.RFC3339))
	d.Set("description", role.Description)
	d.Set("max_session_duration", role.MaxSessionDuration)
	d.Set("name", role.RoleName)
	d.Set("name_prefix", create.NamePrefixFromName(aws.StringValue(role.RoleName)))
	d.Set("path", role.Path)
	if role.PermissionsBoundary != nil {
		d.Set("permissions_boundary", role.PermissionsBoundary.PermissionsBoundaryArn)
	} else {
		d.Set("permissions_boundary", nil)
	}
	d.Set("unique_id", role.RoleId)

	assumeRolePolicy, err := url.QueryUnescape(aws.StringValue(role.AssumeRolePolicyDocument))
	if err != nil {
		return sdkdiag.AppendFromErr(diags, err)
	}

	policyToSet, err := verify.PolicyToSet(d.Get("assume_role_policy").(string), assumeRolePolicy)
	if err != nil {
		return sdkdiag.AppendFromErr(diags, err)
	}

	d.Set("assume_role_policy", policyToSet)

	inlinePolicies, err := readRoleInlinePolicies(ctx, aws.StringValue(role.RoleName), meta)
	if err != nil {
		return sdkdiag.AppendErrorf(diags, "reading inline policies for IAM role %s, error: %s", d.Id(), err)
	}

	var configPoliciesList []*iam.PutRolePolicyInput
	if v := d.Get("inline_policy").(*schema.Set); v.Len() > 0 {
		configPoliciesList = expandRoleInlinePolicies(aws.StringValue(role.RoleName), v.List())
	}

	if !inlinePoliciesEquivalent(inlinePolicies, configPoliciesList) {
		if err := d.Set("inline_policy", flattenRoleInlinePolicies(inlinePolicies)); err != nil {
			return sdkdiag.AppendErrorf(diags, "setting inline_policy: %s", err)
		}
	}

	policyARNs, err := findRoleAttachedPolicies(ctx, conn, d.Id())
	if err != nil {
		return sdkdiag.AppendErrorf(diags, "reading IAM Policies attached to Role (%s): %s", d.Id(), err)
	}
	d.Set("managed_policy_arns", policyARNs)

	setTagsOut(ctx, role.Tags)

	return diags
}

func resourceRoleUpdate(ctx context.Context, d *schema.ResourceData, meta interface{}) diag.Diagnostics {
	var diags diag.Diagnostics
	conn := meta.(*conns.AWSClient).IAMConn(ctx)

	if d.HasChange("assume_role_policy") {
		assumeRolePolicy, err := structure.NormalizeJsonString(d.Get("assume_role_policy").(string))
		if err != nil {
			return sdkdiag.AppendErrorf(diags, "assume_role_policy (%s) is invalid JSON: %s", assumeRolePolicy, err)
		}

		input := &iam.UpdateAssumeRolePolicyInput{
			RoleName:       aws.String(d.Id()),
			PolicyDocument: aws.String(assumeRolePolicy),
		}

		_, err = tfresource.RetryWhen(ctx, propagationTimeout,
			func() (interface{}, error) {
				return conn.UpdateAssumeRolePolicyWithContext(ctx, input)
			},
			func(err error) (bool, error) {
				if tfawserr.ErrMessageContains(err, iam.ErrCodeMalformedPolicyDocumentException, "Invalid principal in policy") {
					return true, err
				}

				return false, err
			},
		)

		if err != nil {
			return sdkdiag.AppendErrorf(diags, "updating IAM Role (%s) assume role policy: %s", d.Id(), err)
		}
	}

	if d.HasChange("description") {
		input := &iam.UpdateRoleDescriptionInput{
			RoleName:    aws.String(d.Id()),
			Description: aws.String(d.Get("description").(string)),
		}

		_, err := conn.UpdateRoleDescriptionWithContext(ctx, input)

		if err != nil {
			return sdkdiag.AppendErrorf(diags, "updating IAM Role (%s) description: %s", d.Id(), err)
		}
	}

	if d.HasChange("max_session_duration") {
		input := &iam.UpdateRoleInput{
			RoleName:           aws.String(d.Id()),
			MaxSessionDuration: aws.Int64(int64(d.Get("max_session_duration").(int))),
		}

		_, err := conn.UpdateRoleWithContext(ctx, input)

		if err != nil {
			return sdkdiag.AppendErrorf(diags, "updating IAM Role (%s) MaxSessionDuration: %s", d.Id(), err)
		}
	}

	if d.HasChange("permissions_boundary") {
		permissionsBoundary := d.Get("permissions_boundary").(string)
		if permissionsBoundary != "" {
			input := &iam.PutRolePermissionsBoundaryInput{
				PermissionsBoundary: aws.String(permissionsBoundary),
				RoleName:            aws.String(d.Id()),
			}

			_, err := conn.PutRolePermissionsBoundaryWithContext(ctx, input)

			if err != nil {
				return sdkdiag.AppendErrorf(diags, "updating IAM Role (%s) permissions boundary: %s", d.Id(), err)
			}
		} else {
			input := &iam.DeleteRolePermissionsBoundaryInput{
				RoleName: aws.String(d.Id()),
			}

			_, err := conn.DeleteRolePermissionsBoundaryWithContext(ctx, input)

			if err != nil {
				return sdkdiag.AppendErrorf(diags, "deleting IAM Role (%s) permissions boundary: %s", d.Id(), err)
			}
		}
	}

	if d.HasChange("inline_policy") && inlinePoliciesActualDiff(d) {
		roleName := d.Get("name").(string)

		o, n := d.GetChange("inline_policy")

		if o == nil {
			o = new(schema.Set)
		}

		if n == nil {
			n = new(schema.Set)
		}

		os := o.(*schema.Set)
		ns := n.(*schema.Set)

		remove := os.Difference(ns).List()
		add := ns.Difference(os).List()

		var policyNames []string
		for _, policy := range remove {
			tfMap, ok := policy.(map[string]interface{})

			if !ok {
				continue
			}

			if v, ok := tfMap["name"].(string); ok && v != "" {
				policyNames = append(policyNames, tfMap["name"].(string))
			}
		}
		if err := deleteRoleInlinePolicies(ctx, conn, roleName, policyNames); err != nil {
			return sdkdiag.AppendErrorf(diags, "updating IAM Role (%s): %s", d.Id(), err)
		}

		policies := expandRoleInlinePolicies(roleName, add)
		if err := addRoleInlinePolicies(ctx, policies, meta); err != nil {
			return sdkdiag.AppendErrorf(diags, "updating IAM Role (%s): %s", d.Id(), err)
		}
	}

	if d.HasChange("managed_policy_arns") {
		o, n := d.GetChange("managed_policy_arns")
		os, ns := o.(*schema.Set), n.(*schema.Set)
		add, del := flex.ExpandStringSet(ns.Difference(os)), flex.ExpandStringValueSet(os.Difference(ns))

		if err := deleteRolePolicyAttachments(ctx, conn, d.Id(), del); err != nil {
			return sdkdiag.AppendErrorf(diags, "updating IAM Role (%s): %s", d.Id(), err)
		}

		if err := addRoleManagedPolicies(ctx, d.Id(), add, meta); err != nil {
			return sdkdiag.AppendErrorf(diags, "updating IAM Role (%s): %s", d.Id(), err)
		}
	}

	if d.HasChange("tags_all") {
		o, n := d.GetChange("tags_all")

		err := roleUpdateTags(ctx, conn, d.Id(), o, n)

		// Some partitions (e.g. ISO) may not support tagging.
		if errs.IsUnsupportedOperationInPartitionError(conn.PartitionID, err) {
			return append(diags, resourceRoleRead(ctx, d, meta)...)
		}

		if err != nil {
			return sdkdiag.AppendErrorf(diags, "updating tags for IAM Role (%s): %s", d.Id(), err)
		}
	}

	return append(diags, resourceRoleRead(ctx, d, meta)...)
}

func resourceRoleDelete(ctx context.Context, d *schema.ResourceData, meta interface{}) diag.Diagnostics {
	var diags diag.Diagnostics
	conn := meta.(*conns.AWSClient).IAMConn(ctx)

	hasInline := false
	if v, ok := d.GetOk("inline_policy"); ok && v.(*schema.Set).Len() > 0 {
		hasInline = true
	}

	hasManaged := false
	if v, ok := d.GetOk("managed_policy_arns"); ok && v.(*schema.Set).Len() > 0 {
		hasManaged = true
	}

	err := DeleteRole(ctx, conn, d.Id(), d.Get("force_detach_policies").(bool), hasInline, hasManaged)

	if err != nil {
		return sdkdiag.AppendErrorf(diags, "deleting IAM Role (%s): %s", d.Id(), err)
	}

	return diags
}

func DeleteRole(ctx context.Context, conn *iam.IAM, roleName string, forceDetach, hasInline, hasManaged bool) error {
	if err := deleteRoleInstanceProfiles(ctx, conn, roleName); err != nil {
		return err
	}

	if forceDetach || hasManaged {
		policyARNs, err := findRoleAttachedPolicies(ctx, conn, roleName)

		if err != nil {
			return fmt.Errorf("reading IAM Policies attached to Role (%s): %w", roleName, err)
		}

		if err := deleteRolePolicyAttachments(ctx, conn, roleName, policyARNs); err != nil {
			return err
		}
	}

	if forceDetach || hasInline {
		inlinePolicies, err := findRolePolicyNames(ctx, conn, roleName)

		if err != nil {
			return fmt.Errorf("reading IAM Role (%s) inline policies: %w", roleName, err)
		}

		if err := deleteRoleInlinePolicies(ctx, conn, roleName, inlinePolicies); err != nil {
			return err
		}
	}

	input := &iam.DeleteRoleInput{
		RoleName: aws.String(roleName),
	}
	_, err := tfresource.RetryWhenAWSErrCodeEquals(ctx, propagationTimeout, func() (interface{}, error) {
		return conn.DeleteRoleWithContext(ctx, input)
	}, iam.ErrCodeDeleteConflictException)

	if tfawserr.ErrCodeEquals(err, iam.ErrCodeNoSuchEntityException) {
		return nil
	}

	return err
}

func deleteRoleInstanceProfiles(ctx context.Context, conn *iam.IAM, roleName string) error {
	instanceProfiles, err := findInstanceProfilesForRole(ctx, conn, roleName)

	if tfresource.NotFound(err) {
		return nil
	}

	if err != nil {
		return fmt.Errorf("reading IAM Instance Profiles for Role (%s): %w", roleName, err)
	}

	var errs []error

	for _, instanceProfile := range instanceProfiles {
		instanceProfileName := aws.StringValue(instanceProfile.InstanceProfileName)
		input := &iam.RemoveRoleFromInstanceProfileInput{
			InstanceProfileName: aws.String(instanceProfileName),
			RoleName:            aws.String(roleName),
		}

		_, err := conn.RemoveRoleFromInstanceProfileWithContext(ctx, input)

		if tfawserr.ErrCodeEquals(err, iam.ErrCodeNoSuchEntityException) {
			continue
		}

		if err != nil {
			errs = append(errs, fmt.Errorf("removing IAM Role (%s) from Instance Profile (%s): %w", roleName, instanceProfileName, err))
		}
	}

	return errors.Join(errs...)
}

func retryCreateRole(ctx context.Context, conn *iam.IAM, input *iam.CreateRoleInput) (*iam.CreateRoleOutput, error) {
	outputRaw, err := tfresource.RetryWhen(ctx, propagationTimeout,
		func() (interface{}, error) {
			return conn.CreateRoleWithContext(ctx, input)
		},
		func(err error) (bool, error) {
			if tfawserr.ErrMessageContains(err, iam.ErrCodeMalformedPolicyDocumentException, "Invalid principal in policy") {
				return true, err
			}

			return false, err
		},
	)

	if err != nil {
		return nil, err
	}

	output, ok := outputRaw.(*iam.CreateRoleOutput)
	if !ok || output == nil || aws.StringValue(output.Role.RoleName) == "" {
		return nil, fmt.Errorf("create IAM role (%s) returned an empty result", aws.StringValue(input.RoleName))
	}

	return output, err
}

func FindRoleByName(ctx context.Context, conn *iam.IAM, name string) (*iam.Role, error) {
	input := &iam.GetRoleInput{
		RoleName: aws.String(name),
	}

	return findRole(ctx, conn, input)
}

func findRole(ctx context.Context, conn *iam.IAM, input *iam.GetRoleInput) (*iam.Role, error) {
	output, err := conn.GetRoleWithContext(ctx, input)

	if tfawserr.ErrCodeEquals(err, iam.ErrCodeNoSuchEntityException) {
		return nil, &retry.NotFoundError{
			LastError:   err,
			LastRequest: input,
		}
	}

	if err != nil {
		return nil, err
	}

	if output == nil || output.Role == nil {
		return nil, tfresource.NewEmptyResultError(input)
	}

	return output.Role, nil
}

func findRoleAttachedPolicies(ctx context.Context, conn *iam.IAM, roleName string) ([]string, error) {
	input := &iam.ListAttachedRolePoliciesInput{
		RoleName: aws.String(roleName),
	}
	var output []string

	err := conn.ListAttachedRolePoliciesPagesWithContext(ctx, input, func(page *iam.ListAttachedRolePoliciesOutput, lastPage bool) bool {
		if page == nil {
			return !lastPage
		}

		for _, v := range page.AttachedPolicies {
			if v != nil {
				output = append(output, aws.StringValue(v.PolicyArn))
			}
		}

		return !lastPage
	})

	if tfawserr.ErrCodeEquals(err, iam.ErrCodeNoSuchEntityException) {
		return nil, &retry.NotFoundError{
			LastError:   err,
			LastRequest: input,
		}
	}

	if err != nil {
		return nil, err
	}

	return output, nil
}

func findRolePolicyNames(ctx context.Context, conn *iam.IAM, roleName string) ([]string, error) {
	input := &iam.ListRolePoliciesInput{
		RoleName: aws.String(roleName),
	}
	var output []string

	err := conn.ListRolePoliciesPagesWithContext(ctx, input, func(page *iam.ListRolePoliciesOutput, lastPage bool) bool {
		if page == nil {
			return !lastPage
		}

		for _, v := range page.PolicyNames {
			if v != nil {
				output = append(output, aws.StringValue(v))
			}
		}

		return !lastPage
	})

	if tfawserr.ErrCodeEquals(err, iam.ErrCodeNoSuchEntityException) {
		return nil, &retry.NotFoundError{
			LastError:   err,
			LastRequest: input,
		}
	}

	if err != nil {
		return nil, err
	}

	return output, nil
}

func deleteRolePolicyAttachments(ctx context.Context, conn *iam.IAM, roleName string, policyARNs []string) error {
	var errs []error

	for _, policyARN := range policyARNs {
		input := &iam.DetachRolePolicyInput{
			PolicyArn: aws.String(policyARN),
			RoleName:  aws.String(roleName),
		}

		_, err := conn.DetachRolePolicyWithContext(ctx, input)

		if tfawserr.ErrCodeEquals(err, iam.ErrCodeNoSuchEntityException) {
			continue
		}

		if err != nil {
			errs = append(errs, fmt.Errorf("detaching IAM Policy (%s) from Role (%s): %w", policyARN, roleName, err))
		}
	}

	return errors.Join(errs...)
}

func deleteRoleInlinePolicies(ctx context.Context, conn *iam.IAM, roleName string, policyNames []string) error {
	var errs []error

	for _, policyName := range policyNames {
		if len(policyName) == 0 {
			continue
		}

		input := &iam.DeleteRolePolicyInput{
			PolicyName: aws.String(policyName),
			RoleName:   aws.String(roleName),
		}

		_, err := conn.DeleteRolePolicyWithContext(ctx, input)

		if tfawserr.ErrCodeEquals(err, iam.ErrCodeNoSuchEntityException) {
			continue
		}

		if err != nil {
			errs = append(errs, fmt.Errorf("deleting IAM Role (%s) policy (%s): %w", roleName, policyName, err))
		}
	}

	return errors.Join(errs...)
}

func flattenRoleInlinePolicy(apiObject *iam.PutRolePolicyInput) map[string]interface{} {
	if apiObject == nil {
		return nil
	}

	tfMap := map[string]interface{}{}

	tfMap["name"] = aws.StringValue(apiObject.PolicyName)
	tfMap["policy"] = aws.StringValue(apiObject.PolicyDocument)

	return tfMap
}

func flattenRoleInlinePolicies(apiObjects []*iam.PutRolePolicyInput) []interface{} {
	if len(apiObjects) == 0 {
		return nil
	}

	var tfList []interface{}

	for _, apiObject := range apiObjects {
		if apiObject == nil {
			continue
		}

		tfList = append(tfList, flattenRoleInlinePolicy(apiObject))
	}

	return tfList
}

func expandRoleInlinePolicy(roleName string, tfMap map[string]interface{}) *iam.PutRolePolicyInput {
	if tfMap == nil {
		return nil
	}

	apiObject := &iam.PutRolePolicyInput{}

	namePolicy := false

	if v, ok := tfMap["name"].(string); ok && v != "" {
		apiObject.PolicyName = aws.String(v)
		namePolicy = true
	}

	if v, ok := tfMap["policy"].(string); ok && v != "" {
		apiObject.PolicyDocument = aws.String(v)
		namePolicy = true
	}

	if namePolicy {
		apiObject.RoleName = aws.String(roleName)
	}

	return apiObject
}

func expandRoleInlinePolicies(roleName string, tfmap map[string]string) []*iam.PutRolePolicyInput {
	if len(tfmap) == 0 {
		return nil
	}

	var apiObjects []*iam.PutRolePolicyInput

    // TODO: Loop through map, update lower function

	for _, tfMapRaw := range tfList {
		tfMap, ok := tfMapRaw.(map[string]interface{})

		if !ok {
			continue
		}

		apiObject := expandRoleInlinePolicy(roleName, tfMap)

		if apiObject == nil {
			continue
		}

		apiObjects = append(apiObjects, apiObject)
	}

	return apiObjects
}

func addRoleInlinePolicies(ctx context.Context, policies []*iam.PutRolePolicyInput, meta interface{}) error {
	conn := meta.(*conns.AWSClient).IAMConn(ctx)

	var errs *multierror.Error
	for _, policy := range policies {
		if len(aws.StringValue(policy.PolicyName)) == 0 || len(aws.StringValue(policy.PolicyDocument)) == 0 {
			continue
		}

		if _, err := conn.PutRolePolicyWithContext(ctx, policy); err != nil {
			newErr := fmt.Errorf("adding inline policy (%s): %w", aws.StringValue(policy.PolicyName), err)
			errs = multierror.Append(errs, newErr)
		}
	}

	return errs.ErrorOrNil()
}

<<<<<<< HEAD
func (r resourceIamRole) addRoleManagedPolicies(ctx context.Context, roleName string, policies []*string) error {
	conn := r.Meta().IAMConn(ctx)
=======
func addRoleManagedPolicies(ctx context.Context, roleName string, policies []*string, meta interface{}) error {
	conn := meta.(*conns.AWSClient).IAMConn(ctx)
	var errs []error
>>>>>>> b8ccfc1d

	for _, arn := range policies {
		if err := attachPolicyToRole(ctx, conn, roleName, aws.StringValue(arn)); err != nil {
			errs = append(errs, err)
		}
	}

	return errors.Join(errs...)
}

func readRoleInlinePolicies(ctx context.Context, roleName string, meta interface{}) ([]*iam.PutRolePolicyInput, error) {
	conn := meta.(*conns.AWSClient).IAMConn(ctx)

	policyNames, err := findRolePolicyNames(ctx, conn, roleName)

	if err != nil {
		return nil, err
	}

	var apiObjects []*iam.PutRolePolicyInput
	for _, policyName := range policyNames {
		output, err := conn.GetRolePolicyWithContext(ctx, &iam.GetRolePolicyInput{
			RoleName:   aws.String(roleName),
			PolicyName: aws.String(policyName),
		})

		if err != nil {
			return nil, err
		}

		policy, err := url.QueryUnescape(aws.StringValue(output.PolicyDocument))
		if err != nil {
			return nil, err
		}

		p, err := verify.LegacyPolicyNormalize(policy)
		if err != nil {
			return nil, fmt.Errorf("policy (%s) is invalid JSON: %w", p, err)
		}

		apiObject := &iam.PutRolePolicyInput{
			RoleName:       aws.String(roleName),
			PolicyDocument: aws.String(p),
			PolicyName:     aws.String(policyName),
		}

		apiObjects = append(apiObjects, apiObject)
	}

	return apiObjects, nil
}

func inlinePoliciesActualDiff(d *schema.ResourceData) bool {
	roleName := d.Get("name").(string)
	o, n := d.GetChange("inline_policy")
	if o == nil {
		o = new(schema.Set)
	}
	if n == nil {
		n = new(schema.Set)
	}

	os := o.(*schema.Set)
	ns := n.(*schema.Set)

	osPolicies := expandRoleInlinePolicies(roleName, os.List())
	nsPolicies := expandRoleInlinePolicies(roleName, ns.List())

	return !inlinePoliciesEquivalent(nsPolicies, osPolicies)
}

func inlinePoliciesEquivalent(readPolicies, configPolicies []*iam.PutRolePolicyInput) bool {
	if readPolicies == nil && configPolicies == nil {
		return true
	}

	if len(readPolicies) == 0 && len(configPolicies) == 1 {
		if equivalent, err := awspolicy.PoliciesAreEquivalent(`{}`, aws.StringValue(configPolicies[0].PolicyDocument)); err == nil && equivalent {
			return true
		}
	}

	if len(readPolicies) != len(configPolicies) {
		return false
	}

	matches := 0

	for _, policyOne := range readPolicies {
		for _, policyTwo := range configPolicies {
			if aws.StringValue(policyOne.PolicyName) == aws.StringValue(policyTwo.PolicyName) {
				matches++
				if equivalent, err := awspolicy.PoliciesAreEquivalent(aws.StringValue(policyOne.PolicyDocument), aws.StringValue(policyTwo.PolicyDocument)); err != nil || !equivalent {
					return false
				}
				break
			}
		}
	}

	return matches == len(readPolicies)
}<|MERGE_RESOLUTION|>--- conflicted
+++ resolved
@@ -81,25 +81,12 @@
 			"arn": schema.StringAttribute{
 				Computed: true,
 			},
-<<<<<<< HEAD
 			"assume_role_policy": schema.StringAttribute{
 				Required: true,
 				// Validators: []validator.String{
 				// // TODO: json validator
 				// },
 				// TODO: finish this, it get complicated
-=======
-			"assume_role_policy": {
-				Type:                  schema.TypeString,
-				Required:              true,
-				ValidateFunc:          verify.ValidIAMPolicyJSON,
-				DiffSuppressFunc:      verify.SuppressEquivalentPolicyDiffs,
-				DiffSuppressOnRefresh: true,
-				StateFunc: func(v interface{}) string {
-					json, _ := structure.NormalizeJsonString(v)
-					return json
-				},
->>>>>>> b8ccfc1d
 			},
 			"create_date": schema.StringAttribute{
 				Computed: true,
@@ -122,10 +109,10 @@
 			// TODO: inline policy goes crazy, have to figure what this type should look like
 			// also read article again
 			"inline_policy": schema.MapAttribute{
-                ElementType: types.StringType,
-                Optional: true,
-                // TODO: maybe some validation?
-            },
+				ElementType: types.StringType,
+				Optional:    true,
+				// TODO: maybe some validation?
+			},
 			"managed_policy_arns": schema.SetAttribute{
 				Computed:    true,
 				Optional:    true,
@@ -269,9 +256,9 @@
 	roleName := aws.StringValue(output.Role.RoleName)
 
 	// TODO: has to figure this out because typing of inline policies
-    if !plan.InlinePolicy.IsNull() && !plan.InlinePolicy.IsUnknown() {
-        inline_policies_map := make(map[string]string)
-        plan.InlinePolicy.ElementsAs(ctx, inline_policies_map, false)
+	if !plan.InlinePolicy.IsNull() && !plan.InlinePolicy.IsUnknown() {
+		inline_policies_map := make(map[string]string)
+		plan.InlinePolicy.ElementsAs(ctx, inline_policies_map, false)
 		policies := expandRoleInlinePolicies(roleName, inline_policies_map)
 		if err := addRoleInlinePolicies(ctx, policies, meta); err != nil {
 			resp.Diagnostics.AddError(
@@ -982,7 +969,7 @@
 
 	var apiObjects []*iam.PutRolePolicyInput
 
-    // TODO: Loop through map, update lower function
+	// TODO: Loop through map, update lower function
 
 	for _, tfMapRaw := range tfList {
 		tfMap, ok := tfMapRaw.(map[string]interface{})
@@ -1021,14 +1008,8 @@
 	return errs.ErrorOrNil()
 }
 
-<<<<<<< HEAD
 func (r resourceIamRole) addRoleManagedPolicies(ctx context.Context, roleName string, policies []*string) error {
 	conn := r.Meta().IAMConn(ctx)
-=======
-func addRoleManagedPolicies(ctx context.Context, roleName string, policies []*string, meta interface{}) error {
-	conn := meta.(*conns.AWSClient).IAMConn(ctx)
-	var errs []error
->>>>>>> b8ccfc1d
 
 	for _, arn := range policies {
 		if err := attachPolicyToRole(ctx, conn, roleName, aws.StringValue(arn)); err != nil {
