--- conflicted
+++ resolved
@@ -58,7 +58,7 @@
 
 // @FrameworkResource(name="Role")
 // @Tags(identifierAttribute="id", resourceType="Role")
-<<<<<<< HEAD
+// @Testing(existsType="github.com/aws/aws-sdk-go/service/iam.Role")
 func NewResourceRole(_ context.Context) (resource.ResourceWithConfigure, error) {
 	r := &resourceIamRole{}
 	r.SetMigratedFromPluginSDK(true)
@@ -135,19 +135,6 @@
 	if req.PlanValue.IsUnknown() || req.PlanValue.IsNull() {
 		return
 	}
-=======
-// @Testing(existsType="github.com/aws/aws-sdk-go/service/iam.Role")
-func resourceRole() *schema.Resource {
-	return &schema.Resource{
-		CreateWithoutTimeout: resourceRoleCreate,
-		ReadWithoutTimeout:   resourceRoleRead,
-		UpdateWithoutTimeout: resourceRoleUpdate,
-		DeleteWithoutTimeout: resourceRoleDelete,
-
-		Importer: &schema.ResourceImporter{
-			StateContext: resourceRoleImport,
-		},
->>>>>>> 19f52390
 
 	if req.StateValue.IsUnknown() || req.StateValue.IsNull() {
 		return
@@ -1459,24 +1446,7 @@
 		tfMap[aws.StringValue(apiObject.PolicyName)] = aws.StringValue(apiObject.PolicyDocument)
 	}
 
-<<<<<<< HEAD
 	return tfMap
-=======
-	matches := 0
-
-	for _, policyOne := range readPolicies {
-		for _, policyTwo := range configPolicies {
-			if aws.StringValue(policyOne.PolicyName) == aws.StringValue(policyTwo.PolicyName) {
-				matches++
-				if equivalent, err := awspolicy.PoliciesAreEquivalent(aws.StringValue(policyOne.PolicyDocument), aws.StringValue(policyTwo.PolicyDocument)); err != nil || !equivalent {
-					return false
-				}
-				break
-			}
-		}
-	}
-
-	return matches == len(readPolicies)
 }
 
 func roleTags(ctx context.Context, conn *iam.IAM, identifier string) ([]*iam.Tag, error) {
@@ -1488,5 +1458,4 @@
 	}
 
 	return output.Tags, nil
->>>>>>> 19f52390
 }