// Copyright (c) HashiCorp, Inc.
// SPDX-License-Identifier: MPL-2.0

package iam

// Exports for use in tests only.
var (
<<<<<<< HEAD
	ResourceRole                  = NewResourceRole
=======
	ResourceAccountPasswordPolicy = resourceAccountPasswordPolicy
	ResourceGroup                 = resourceGroup
>>>>>>> 068b74f7
	ResourceGroupPolicyAttachment = resourceGroupPolicyAttachment
	ResourceInstanceProfile       = resourceInstanceProfile
	ResourceOpenIDConnectProvider = resourceOpenIDConnectProvider
	ResourcePolicy                = resourcePolicy
	ResourcePolicyAttachment      = resourcePolicyAttachment
	ResourceRolePolicyAttachment  = resourceRolePolicyAttachment
	ResourceSAMLProvider          = resourceSAMLProvider
	ResourceServerCertificate     = resourceServerCertificate
	ResourceServiceLinkedRole     = resourceServiceLinkedRole
	ResourceUser                  = resourceUser
	ResourceUserLoginProfile      = resourceUserLoginProfile
	ResourceUserPolicyAttachment  = resourceUserPolicyAttachment
	ResourceUserSSHKey            = resourceUserSSHKey
	ResourceVirtualMFADevice      = resourceVirtualMFADevice

	FindAccountPasswordPolicy           = findAccountPasswordPolicy
	FindAttachedGroupPolicies           = findAttachedGroupPolicies
	FindAttachedGroupPolicyByTwoPartKey = findAttachedGroupPolicyByTwoPartKey
	FindAttachedRolePolicies            = findAttachedRolePolicies
	FindAttachedRolePolicyByTwoPartKey  = findAttachedRolePolicyByTwoPartKey
	FindAttachedUserPolicies            = findAttachedUserPolicies
	FindAttachedUserPolicyByTwoPartKey  = findAttachedUserPolicyByTwoPartKey
	FindEntitiesForPolicyByARN          = findEntitiesForPolicyByARN
	FindGroupByName                     = findGroupByName
	FindInstanceProfileByName           = findInstanceProfileByName
	FindOpenIDConnectProviderByARN      = findOpenIDConnectProviderByARN
	FindPolicyByARN                     = findPolicyByARN
	FindSAMLProviderByARN               = findSAMLProviderByARN
	FindServerCertificateByName         = findServerCertificateByName
	FindSSHPublicKeyByThreePartKey      = findSSHPublicKeyByThreePartKey
	FindUserByName                      = findUserByName
	FindVirtualMFADeviceBySerialNumber  = findVirtualMFADeviceBySerialNumber
)<|MERGE_RESOLUTION|>--- conflicted
+++ resolved
@@ -5,12 +5,8 @@
 
 // Exports for use in tests only.
 var (
-<<<<<<< HEAD
-	ResourceRole                  = NewResourceRole
-=======
 	ResourceAccountPasswordPolicy = resourceAccountPasswordPolicy
 	ResourceGroup                 = resourceGroup
->>>>>>> 068b74f7
 	ResourceGroupPolicyAttachment = resourceGroupPolicyAttachment
 	ResourceInstanceProfile       = resourceInstanceProfile
 	ResourceOpenIDConnectProvider = resourceOpenIDConnectProvider
