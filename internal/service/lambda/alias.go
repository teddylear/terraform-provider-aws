package lambda

import (
	"fmt"
	"log"
	"strings"

	"github.com/aws/aws-sdk-go/aws"
	"github.com/aws/aws-sdk-go/service/lambda"
	"github.com/hashicorp/aws-sdk-go-base/v2/awsv1shim/v2/tfawserr"
	"github.com/hashicorp/terraform-plugin-sdk/v2/helper/schema"
	"github.com/hashicorp/terraform-provider-aws/internal/conns"
)

func ResourceAlias() *schema.Resource {
	return &schema.Resource{
		Create: resourceAliasCreate,
		Read:   resourceAliasRead,
		Update: resourceAliasUpdate,
		Delete: resourceAliasDelete,
		Importer: &schema.ResourceImporter{
			State: resourceAliasImport,
		},

		Schema: map[string]*schema.Schema{
			"description": {
				Type:     schema.TypeString,
				Optional: true,
			},
			"function_name": {
				Type:     schema.TypeString,
				Required: true,
				ForceNew: true,
				DiffSuppressFunc: func(k, old, new string, d *schema.ResourceData) bool {
					// Using function name or ARN should not be shown as a diff.
					// Try to convert the old and new values from ARN to function name
					oldFunctionName, oldFunctionNameErr := GetFunctionNameFromARN(old)
					newFunctionName, newFunctionNameErr := GetFunctionNameFromARN(new)
					return (oldFunctionName == new && oldFunctionNameErr == nil) || (newFunctionName == old && newFunctionNameErr == nil)
				},
			},
			"function_version": {
				Type:     schema.TypeString,
				Required: true,
			},
			"name": {
				Type:     schema.TypeString,
				Required: true,
				ForceNew: true,
			},
			"arn": {
				Type:     schema.TypeString,
				Computed: true,
			},
			"invoke_arn": {
				Type:     schema.TypeString,
				Computed: true,
			},
			"routing_config": {
				Type:     schema.TypeList,
				Optional: true,
				MaxItems: 1,
				Elem: &schema.Resource{
					Schema: map[string]*schema.Schema{
						"additional_version_weights": {
							Type:     schema.TypeMap,
							Optional: true,
							Elem:     &schema.Schema{Type: schema.TypeFloat},
						},
					},
				},
			},
		},
	}
}

// resourceAliasCreate maps to:
// CreateAlias in the API / SDK
func resourceAliasCreate(d *schema.ResourceData, meta interface{}) error {
	conn := meta.(*conns.AWSClient).LambdaConn()

	functionName := d.Get("function_name").(string)
	aliasName := d.Get("name").(string)

	log.Printf("[DEBUG] Creating Lambda alias: alias %s for function %s", aliasName, functionName)

	params := &lambda.CreateAliasInput{
		Description:     aws.String(d.Get("description").(string)),
		FunctionName:    aws.String(functionName),
		FunctionVersion: aws.String(d.Get("function_version").(string)),
		Name:            aws.String(aliasName),
		RoutingConfig:   expandAliasRoutingConfiguration(d.Get("routing_config").([]interface{})),
	}

	aliasConfiguration, err := conn.CreateAlias(params)
	if err != nil {
		return fmt.Errorf("Error creating Lambda alias: %s", err)
	}

	d.SetId(aws.StringValue(aliasConfiguration.AliasArn))

	return resourceAliasRead(d, meta)
}

// resourceAliasRead maps to:
// GetAlias in the API / SDK
func resourceAliasRead(d *schema.ResourceData, meta interface{}) error {
	conn := meta.(*conns.AWSClient).LambdaConn()

	log.Printf("[DEBUG] Fetching Lambda alias: %s:%s", d.Get("function_name"), d.Get("name"))

	params := &lambda.GetAliasInput{
		FunctionName: aws.String(d.Get("function_name").(string)),
		Name:         aws.String(d.Get("name").(string)),
	}

	aliasConfiguration, err := conn.GetAlias(params)
	if err != nil {
<<<<<<< HEAD
		if tfawserr.ErrMessageContains(err, lambda.ErrCodeResourceNotFoundException, "Cannot find alias arn") {
=======
		if tfawserr.ErrCodeEquals(err, lambda.ErrCodeResourceNotFoundException) {
>>>>>>> c0d8d884
			d.SetId("")
			return nil
		}
		return fmt.Errorf("reading Lambda Alias (%s): %w", d.Id(), err)
	}

	d.Set("description", aliasConfiguration.Description)
	d.Set("function_version", aliasConfiguration.FunctionVersion)
	d.Set("name", aliasConfiguration.Name)
	d.Set("arn", aliasConfiguration.AliasArn)
	d.SetId(aws.StringValue(aliasConfiguration.AliasArn))

	invokeArn := functionInvokeARN(*aliasConfiguration.AliasArn, meta)
	d.Set("invoke_arn", invokeArn)

	if err := d.Set("routing_config", flattenAliasRoutingConfiguration(aliasConfiguration.RoutingConfig)); err != nil {
		return fmt.Errorf("error setting routing_config: %s", err)
	}

	return nil
}

// resourceAliasDelete maps to:
// DeleteAlias in the API / SDK
func resourceAliasDelete(d *schema.ResourceData, meta interface{}) error {
	conn := meta.(*conns.AWSClient).LambdaConn()

	log.Printf("[INFO] Deleting Lambda alias: %s:%s", d.Get("function_name"), d.Get("name"))

	params := &lambda.DeleteAliasInput{
		FunctionName: aws.String(d.Get("function_name").(string)),
		Name:         aws.String(d.Get("name").(string)),
	}

	_, err := conn.DeleteAlias(params)
	if err != nil {
		return fmt.Errorf("Error deleting Lambda alias: %s", err)
	}

	return nil
}

// resourceAliasUpdate maps to:
// UpdateAlias in the API / SDK
func resourceAliasUpdate(d *schema.ResourceData, meta interface{}) error {
	conn := meta.(*conns.AWSClient).LambdaConn()

	log.Printf("[DEBUG] Updating Lambda alias: %s:%s", d.Get("function_name"), d.Get("name"))

	params := &lambda.UpdateAliasInput{
		Description:     aws.String(d.Get("description").(string)),
		FunctionName:    aws.String(d.Get("function_name").(string)),
		FunctionVersion: aws.String(d.Get("function_version").(string)),
		Name:            aws.String(d.Get("name").(string)),
		RoutingConfig:   expandAliasRoutingConfiguration(d.Get("routing_config").([]interface{})),
	}

	_, err := conn.UpdateAlias(params)
	if err != nil {
		return fmt.Errorf("Error updating Lambda alias: %s", err)
	}

	return nil
}

func expandAliasRoutingConfiguration(l []interface{}) *lambda.AliasRoutingConfiguration {
	aliasRoutingConfiguration := &lambda.AliasRoutingConfiguration{}

	if len(l) == 0 || l[0] == nil {
		return aliasRoutingConfiguration
	}

	m := l[0].(map[string]interface{})

	if v, ok := m["additional_version_weights"]; ok {
		aliasRoutingConfiguration.AdditionalVersionWeights = expandFloat64Map(v.(map[string]interface{}))
	}

	return aliasRoutingConfiguration
}

func resourceAliasImport(d *schema.ResourceData, meta interface{}) ([]*schema.ResourceData, error) {
	idParts := strings.Split(d.Id(), "/")
	if len(idParts) != 2 || idParts[0] == "" || idParts[1] == "" {
		return nil, fmt.Errorf("Unexpected format of ID (%q), expected FUNCTION_NAME/ALIAS", d.Id())
	}

	functionName := idParts[0]
	alias := idParts[1]

	d.Set("function_name", functionName)
	d.Set("name", alias)
	return []*schema.ResourceData{d}, nil
}<|MERGE_RESOLUTION|>--- conflicted
+++ resolved
@@ -116,11 +116,7 @@
 
 	aliasConfiguration, err := conn.GetAlias(params)
 	if err != nil {
-<<<<<<< HEAD
-		if tfawserr.ErrMessageContains(err, lambda.ErrCodeResourceNotFoundException, "Cannot find alias arn") {
-=======
 		if tfawserr.ErrCodeEquals(err, lambda.ErrCodeResourceNotFoundException) {
->>>>>>> c0d8d884
 			d.SetId("")
 			return nil
 		}
