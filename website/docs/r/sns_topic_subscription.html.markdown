--- conflicted
+++ resolved
@@ -227,36 +227,12 @@
 
 ## Argument Reference
 
-<<<<<<< HEAD
 The following arguments are required:
 
 * `endpoint` - (Required) Endpoint to send data to. The contents vary with the protocol. See details below.
 * `protocol` - (Required) Protocol to use. Valid values are: `sqs`, `sms`, `lambda`, `firehose`, and `application`. Protocols `email`, `email-json`, `http` and `https` are also valid but partially supported. See details below.
+* `subscription_role_arn` - (Required if `protocol` is `firehose`) ARN of the IAM role to publish to Kinesis Data Firehose delivery stream. Refer to [SNS docs](https://docs.aws.amazon.com/sns/latest/dg/sns-firehose-as-subscriber.html).
 * `topic_arn` - (Required) ARN of the SNS topic to subscribe to.
-=======
-The following arguments are supported:
-
-* `topic_arn` - (Required) The ARN of the SNS topic to subscribe to
-* `protocol` - (Required) The protocol to use. The possible values for this are: `sqs`, `sms`, `lambda`, `application`, `firehose`. (`http` or `https` are partially supported, see below) (`email` is an option but is unsupported, see below).
-* `endpoint` - (Required) The endpoint to send data to, the contents will vary with the protocol. (see below for more information)
-* `endpoint_auto_confirms` - (Optional) Boolean indicating whether the end point is capable of [auto confirming subscription](http://docs.aws.amazon.com/sns/latest/dg/SendMessageToHttp.html#SendMessageToHttp.prepare) e.g., PagerDuty (default is false)
-* `confirmation_timeout_in_minutes` - (Optional) Integer indicating number of minutes to wait in retying mode for fetching subscription arn before marking it as failure. Only applicable for http and https protocols (default is 1 minute).
-* `raw_message_delivery` - (Optional) Boolean indicating whether or not to enable raw message delivery (the original message is directly passed, not wrapped in JSON with the original message in the message property) (default is false).
-* `filter_policy` - (Optional) JSON String with the filter policy that will be used in the subscription to filter messages seen by the target resource. Refer to the [SNS docs](https://docs.aws.amazon.com/sns/latest/dg/message-filtering.html) for more details.
-* `delivery_policy` - (Optional) JSON String with the delivery policy (retries, backoff, etc.) that will be used in the subscription - this only applies to HTTP/S subscriptions. Refer to the [SNS docs](https://docs.aws.amazon.com/sns/latest/dg/DeliveryPolicies.html) for more details.
-* `redrive_policy` - (Optional) JSON String with the redrive policy that will be used in the subscription. Refer to the [SNS docs](https://docs.aws.amazon.com/sns/latest/dg/sns-dead-letter-queues.html#how-messages-moved-into-dead-letter-queue) for more details.
-* `subscription_role_arn` - (Optional) Required ARN of the IAM role to publish to Kinesis Data Firehose delivery stream. Require for `firehose` protocol. Refer to [SNS docs](https://docs.aws.amazon.com/sns/latest/dg/sns-firehose-as-subscriber.html).
-
-### Protocols supported
-
-Supported SNS protocols include:
-
-* `lambda` -- delivery of JSON-encoded message to a lambda function
-* `sqs` -- delivery of JSON-encoded message to an Amazon SQS queue
-* `application` -- delivery of JSON-encoded message to an EndpointArn for a mobile app and device
-* `sms` -- delivery text message
-* `firehose` -- delivery of JSON-encoded message to an Amazon Kinesis Data Firehose delivery stream
->>>>>>> 55cba222
 
 The following arguments are optional:
 
@@ -272,26 +248,20 @@
 Supported values for `protocol` include:
 
 * `application` - Delivers JSON-encoded messages. `endpoint` is the endpoint ARN of a mobile app and device.
-* `firehose` - Delivers JSON-encoded messages. `endpoint` is the ARN of an Amazon Kinesis Data Firehose delivery stream.
+* `firehose` - Delivers JSON-encoded messages. `endpoint` is the ARN of an Amazon Kinesis Data Firehose delivery stream (e.g.,
+`arn:aws:firehose:us-east-1:123456789012:deliverystream/ticketUploadStream`).
 * `lambda` - Delivers JSON-encoded messages. `endpoint` is the ARN of an AWS Lambda function.
 * `sms` - Delivers text messages via SMS. `endpoint` is the phone number of an SMS-enabled device.
-* `sqs` - Delivers JSON-encoded messages. `endpoint` is the ARN of an Amazon SQS queue (e.g., `arn:aws:sqs:us-west-2:432981146916:terraform-queue-too`).
+* `sqs` - Delivers JSON-encoded messages. `endpoint` is the ARN of an Amazon SQS queue (e.g., `arn:aws:sqs:us-west-2:123456789012:terraform-queue-too`).
 
 Partially supported values for `protocol` include:
 
 ~> **NOTE:** If an `aws_sns_topic_subscription` uses a partially-supported protocol and the subscription is not confirmed, either through automatic confirmation or means outside of Terraform (e.g., clicking on a "Confirm Subscription" link in an email), Terraform cannot delete / unsubscribe the subscription. Attempting to `destroy` an unconfirmed subscription will remove the `aws_sns_topic_subscription` from Terraform's state but **_will not_** remove the subscription from AWS. The `pending_confirmation` attribute provides confirmation status.
 
-<<<<<<< HEAD
 * `email` - Delivers messages via SMTP. `endpoint` is an email address.
 * `email-json` - Delivers JSON-encoded messages via SMTP. `endpoint` is an email address.
 * `http` -- Delivers JSON-encoded messages via HTTP POST. `endpoint` is a URL beginning with `http://`.
 * `https` -- Delivers JSON-encoded messages via HTTPS POST. `endpoint` is a URL beginning with `https://`.
-=======
-* SQS endpoints come in the form of the SQS queue's ARN (not the URL of the queue) e.g: `arn:aws:sqs:us-west-2:432981146916:terraform-queue-too`
-* Application endpoints are also the endpoint ARN for the mobile app and device.
-* Firehose endpoints are in the form of Firehose ARN e.g:
-`arn:aws:firehose:us-east-1:123456789012:deliverystream/ticketUploadStream`
->>>>>>> 55cba222
 
 ## Attributes Reference
 
