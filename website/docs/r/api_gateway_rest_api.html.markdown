--- conflicted
+++ resolved
@@ -231,14 +231,242 @@
 * `name` - (Required) Name of the REST API. If importing an OpenAPI specification via the `body` argument, this corresponds to the `info.title` field. If the argument value is different than the OpenAPI value, the argument value will override the OpenAPI value.
 * `parameters` - (Optional) Map of customizations for importing the specification in the `body` argument. For example, to exclude DocumentationParts from an imported API, set `ignore` equal to `documentation`. Additional documentation, including other parameters such as `basepath`, can be found in the [API Gateway Developer Guide](https://docs.aws.amazon.com/apigateway/latest/developerguide/api-gateway-import-api.html).
 * `policy` - (Optional) JSON formatted policy document that controls access to the API Gateway. For more information about building AWS IAM policy documents with Terraform, see the [AWS IAM Policy Document Guide](https://learn.hashicorp.com/terraform/aws/iam-policy). Terraform will only perform drift detection of its value when present in a configuration. We recommend using the [`aws_api_gateway_rest_api_policy` resource](/docs/providers/aws/r/api_gateway_rest_api_policy.html) instead. If importing an OpenAPI specification via the `body` argument, this corresponds to the [`x-amazon-apigateway-policy` extension](https://docs.aws.amazon.com/apigateway/latest/developerguide/openapi-extensions-policy.html). If the argument value is provided and is different than the OpenAPI value, the argument value will override the OpenAPI value.
-<<<<<<< HEAD
+* `put_rest_api_mode` - (Optional) Specifies the mode of the PutRestApi operation when importing an OpenAPI specification via the `body` argument (create or update operation). Valid values are `merge` and `overwrite`. If unspecificed, defaults to `overwrite` (for backwards compatibility). This corresponds to the [`x-amazon-apigateway-put-integration-method` extension](https://docs.aws.amazon.com/apigateway/latest/developerguide/api-gateway-swagger-extensions-put-integration-method.html). If the argument value is provided and is different than the OpenAPI value, the argument value will override the OpenAPI value.
+---
+subcategory: "API Gateway"
+layout: "aws"
+page_title: "AWS: aws_api_gateway_rest_api"
+description: |-
+  Manages an API Gateway REST API.
+---
+
+# Resource: aws_api_gateway_rest_api
+
+Manages an API Gateway REST API. The REST API can be configured via [importing an OpenAPI specification](https://docs.aws.amazon.com/apigateway/latest/developerguide/api-gateway-import-api.html) in the `body` argument (with other arguments serving as overrides) or via other Terraform resources to manage the resources ([`aws_api_gateway_resource` resource](api_gateway_resource.html)), methods ([`aws_api_gateway_method` resource](api_gateway_method.html)), integrations ([`aws_api_gateway_integration` resource](api_gateway_integration.html)), etc. of the REST API. Once the REST API is configured, the [`aws_api_gateway_deployment` resource](api_gateway_deployment.html) can be used along with the [`aws_api_gateway_stage` resource](api_gateway_stage.html) to publish the REST API.
+
+-> **Note:** Amazon API Gateway Version 1 resources are used for creating and deploying REST APIs. To create and deploy WebSocket and HTTP APIs, use Amazon API Gateway Version 2 [resources](/docs/providers/aws/r/apigatewayv2_api.html).
+
+!> **WARN:** When importing Open API Specifications with the `body` argument, by default the API Gateway REST API will be replaced with the Open API Specification thus removing any existing methods, resources, integrations, or endpoints. Endpoint mutations are asynchronous operations, and race conditions with DNS are possible. To overcome this limitation, use the `put_rest_api_mode` attribute and set it to `merge`.
+
+## Example Usage
+
+### OpenAPI Specification
+
+An end-to-end example of a REST API configured with OpenAPI can be found in the [`/examples/api-gateway-rest-api-openapi` directory within the GitHub repository](https://github.com/hashicorp/terraform-provider-aws/tree/main/examples/api-gateway-rest-api-openapi).
+
+```terraform
+resource "aws_api_gateway_rest_api" "example" {
+  body = jsonencode({
+    openapi = "3.0.1"
+    info = {
+      title   = "example"
+      version = "1.0"
+    }
+    paths = {
+      "/path1" = {
+        get = {
+          x-amazon-apigateway-integration = {
+            httpMethod           = "GET"
+            payloadFormatVersion = "1.0"
+            type                 = "HTTP_PROXY"
+            uri                  = "https://ip-ranges.amazonaws.com/ip-ranges.json"
+          }
+        }
+      }
+    }
+  })
+
+  name = "example"
+
+  endpoint_configuration {
+    types = ["REGIONAL"]
+  }
+}
+
+resource "aws_api_gateway_deployment" "example" {
+  rest_api_id = aws_api_gateway_rest_api.example.id
+
+  triggers = {
+    redeployment = sha1(jsonencode(aws_api_gateway_rest_api.example.body))
+  }
+
+  lifecycle {
+    create_before_destroy = true
+  }
+}
+
+resource "aws_api_gateway_stage" "example" {
+  deployment_id = aws_api_gateway_deployment.example.id
+  rest_api_id   = aws_api_gateway_rest_api.example.id
+  stage_name    = "example"
+}
+```
+
+### OpenAPI Specification with Private Endpoints
+Using `put_rest_api_mode` = `merge` when importing the OpenAPI Specification, the AWS control plane will not delete all existing literal properties that are not explicitly set in the OpenAPI definition. Impacted API Gateway properties: ApiKeySourceType, BinaryMediaTypes, Description, EndpointConfiguration, MinimumCompressionSize, Name, Policy).
+
+
+```terraform
+data "aws_availability_zones" "available" {
+  state = "available"
+
+  filter {
+    name   = "opt-in-status"
+    values = ["opt-in-not-required"]
+  }
+}
+
+data "aws_region" "current" {}
+
+resource "aws_vpc" "test" {
+  cidr_block           = "10.0.0.0/16"
+  enable_dns_support   = true
+  enable_dns_hostnames = true
+}
+
+resource "aws_default_security_group" "test" {
+  vpc_id = aws_vpc.test.id
+}
+
+resource "aws_subnet" "test" {
+  availability_zone = data.aws_availability_zones.available.names[0]
+  cidr_block        = cidrsubnet(aws_vpc.test.cidr_block, 8, 0)
+  vpc_id            = aws_vpc.test.id
+}
+
+resource "aws_vpc_endpoint" "test" {
+  count = 3
+
+  private_dns_enabled = false
+  security_group_ids  = [aws_default_security_group.test.id]
+  service_name        = "com.amazonaws.${data.aws_region.current.name}.execute-api"
+  subnet_ids          = [aws_subnet.test.id]
+  vpc_endpoint_type   = "Interface"
+  vpc_id              = aws_vpc.test.id
+}
+
+resource "aws_api_gateway_rest_api" "example" {
+  body = jsonencode({
+    openapi = "3.0.1"
+    info = {
+      title   = "example"
+      version = "1.0"
+    }
+    paths = {
+      "/path1" = {
+        get = {
+          x-amazon-apigateway-integration = {
+            httpMethod           = "GET"
+            payloadFormatVersion = "1.0"
+            type                 = "HTTP_PROXY"
+            uri                  = "https://ip-ranges.amazonaws.com/ip-ranges.json"
+          }
+        }
+      }
+    }
+  })
+
+  name              = "example"
+  put_rest_api_mode = "merge"
+
+  endpoint_configuration {
+    types            = ["PRIVATE"]
+    vpc_endpoint_ids = [aws_vpc_endpoint.test.0.id, aws_vpc_endpoint.test.1.id, aws_vpc_endpoint.test.2.id]
+  }
+}
+
+resource "aws_api_gateway_deployment" "example" {
+  rest_api_id = aws_api_gateway_rest_api.example.id
+
+  triggers = {
+    redeployment = sha1(jsonencode(aws_api_gateway_rest_api.example.body))
+  }
+
+  lifecycle {
+    create_before_destroy = true
+  }
+}
+
+resource "aws_api_gateway_stage" "example" {
+  deployment_id = aws_api_gateway_deployment.example.id
+  rest_api_id   = aws_api_gateway_rest_api.example.id
+  stage_name    = "example"
+}
+```
+
+### Terraform Resources
+
+```terraform
+resource "aws_api_gateway_rest_api" "example" {
+  name = "example"
+}
+
+resource "aws_api_gateway_resource" "example" {
+  parent_id   = aws_api_gateway_rest_api.example.root_resource_id
+  path_part   = "example"
+  rest_api_id = aws_api_gateway_rest_api.example.id
+}
+
+resource "aws_api_gateway_method" "example" {
+  authorization = "NONE"
+  http_method   = "GET"
+  resource_id   = aws_api_gateway_resource.example.id
+  rest_api_id   = aws_api_gateway_rest_api.example.id
+}
+
+resource "aws_api_gateway_integration" "example" {
+  http_method = aws_api_gateway_method.example.http_method
+  resource_id = aws_api_gateway_resource.example.id
+  rest_api_id = aws_api_gateway_rest_api.example.id
+  type        = "MOCK"
+}
+
+resource "aws_api_gateway_deployment" "example" {
+  rest_api_id = aws_api_gateway_rest_api.example.id
+
+  triggers = {
+    # NOTE: The configuration below will satisfy ordering considerations,
+    #       but not pick up all future REST API changes. More advanced patterns
+    #       are possible, such as using the filesha1() function against the
+    #       Terraform configuration file(s) or removing the .id references to
+    #       calculate a hash against whole resources. Be aware that using whole
+    #       resources will show a difference after the initial implementation.
+    #       It will stabilize to only change when resources change afterwards.
+    redeployment = sha1(jsonencode([
+      aws_api_gateway_resource.example.id,
+      aws_api_gateway_method.example.id,
+      aws_api_gateway_integration.example.id,
+    ]))
+  }
+
+  lifecycle {
+    create_before_destroy = true
+  }
+}
+
+resource "aws_api_gateway_stage" "example" {
+  deployment_id = aws_api_gateway_deployment.example.id
+  rest_api_id   = aws_api_gateway_rest_api.example.id
+  stage_name    = "example"
+}
+```
+
+## Argument Reference
+
+The following arguments are supported:
+
+* `api_key_source` - (Optional) Source of the API key for requests. Valid values are `HEADER` (default) and `AUTHORIZER`. If importing an OpenAPI specification via the `body` argument, this corresponds to the [`x-amazon-apigateway-api-key-source` extension](https://docs.aws.amazon.com/apigateway/latest/developerguide/api-gateway-swagger-extensions-api-key-source.html). If the argument value is provided and is different than the OpenAPI value, the argument value will override the OpenAPI value.
+* `binary_media_types` - (Optional) List of binary media types supported by the REST API. By default, the REST API supports only UTF-8-encoded text payloads. If importing an OpenAPI specification via the `body` argument, this corresponds to the [`x-amazon-apigateway-binary-media-types` extension](https://docs.aws.amazon.com/apigateway/latest/developerguide/api-gateway-swagger-extensions-binary-media-types.html). If the argument value is provided and is different than the OpenAPI value, the argument value will override the OpenAPI value.
+* `body` - (Optional) OpenAPI specification that defines the set of routes and integrations to create as part of the REST API. This configuration, and any updates to it, will replace all REST API configuration except values overridden in this resource configuration and other resource updates applied after this resource but before any `aws_api_gateway_deployment` creation. More information about REST API OpenAPI support can be found in the [API Gateway Developer Guide](https://docs.aws.amazon.com/apigateway/latest/developerguide/api-gateway-import-api.html).
+* `description` - (Optional) Description of the REST API. If importing an OpenAPI specification via the `body` argument, this corresponds to the `info.description` field. If the argument value is provided and is different than the OpenAPI value, the argument value will override the OpenAPI value.
+* `disable_execute_api_endpoint` - (Optional) Specifies whether clients can invoke your API by using the default execute-api endpoint. By default, clients can invoke your API with the default https://{api_id}.execute-api.{region}.amazonaws.com endpoint. To require that clients use a custom domain name to invoke your API, disable the default endpoint. Defaults to `false`. If importing an OpenAPI specification via the `body` argument, this corresponds to the [`x-amazon-apigateway-endpoint-configuration` extension `disableExecuteApiEndpoint` property](https://docs.aws.amazon.com/apigateway/latest/developerguide/api-gateway-swagger-extensions-endpoint-configuration.html). If the argument value is `true` and is different than the OpenAPI value, the argument value will override the OpenAPI value.
+* `endpoint_configuration` - (Optional) Configuration block defining API endpoint configuration including endpoint type. Defined below.
+* `minimum_compression_size` - (Optional) Minimum response size to compress for the REST API. Integer between `-1` and `10485760` (10MB). Setting a value greater than `-1` will enable compression, `-1` disables compression (default). If importing an OpenAPI specification via the `body` argument, this corresponds to the [`x-amazon-apigateway-minimum-compression-size` extension](https://docs.aws.amazon.com/apigateway/latest/developerguide/api-gateway-openapi-minimum-compression-size.html). If the argument value (_except_ `-1`) is provided and is different than the OpenAPI value, the argument value will override the OpenAPI value.
+* `name` - (Required) Name of the REST API. If importing an OpenAPI specification via the `body` argument, this corresponds to the `info.title` field. If the argument value is different than the OpenAPI value, the argument value will override the OpenAPI value.
+* `parameters` - (Optional) Map of customizations for importing the specification in the `body` argument. For example, to exclude DocumentationParts from an imported API, set `ignore` equal to `documentation`. Additional documentation, including other parameters such as `basepath`, can be found in the [API Gateway Developer Guide](https://docs.aws.amazon.com/apigateway/latest/developerguide/api-gateway-import-api.html).
+* `policy` - (Optional) JSON formatted policy document that controls access to the API Gateway. For more information about building AWS IAM policy documents with Terraform, see the [AWS IAM Policy Document Guide](https://learn.hashicorp.com/terraform/aws/iam-policy). Terraform will only perform drift detection of its value when present in a configuration. We recommend using the [`aws_api_gateway_rest_api_policy` resource](/docs/providers/aws/r/api_gateway_rest_api_policy.html) instead. If importing an OpenAPI specification via the `body` argument, this corresponds to the [`x-amazon-apigateway-policy` extension](https://docs.aws.amazon.com/apigateway/latest/developerguide/openapi-extensions-policy.html). If the argument value is provided and is different than the OpenAPI value, the argument value will override the OpenAPI value.
 * `put_rest_api_mode` - (Optional) Specifies the mode of the PutRestApi operation when importing an OpenAPI specification via the `body` argument (create or update operation). Valid values are `merge` and `overwrite`. If unspecificed, defaults to `overwrite` (for backwards compatibility). This corresponds to the [`x-amazon-apigateway-put-integration-method` extension](https://docs.aws.amazon.com/apigateway/latest/developerguide/api-gateway-swagger-extensions-put-integration-method.html). If the argument value is provided and is different than the OpenAPI value, the argument value will override the OpenAPI value.
 * `tags` - (Optional) Key-value map of resource tags. If configured with a provider [`default_tags` configuration block](/docs/providers/aws/index.html#default_tags-configuration-block) present, tags with matching keys will overwrite those defined at the provider-level.
-=======
-* `api_key_source` - (Optional) Source of the API key for requests. Valid values are `HEADER` (default) and `AUTHORIZER`. If importing an OpenAPI specification via the `body` argument, this corresponds to the [`x-amazon-apigateway-api-key-source` extension](https://docs.aws.amazon.com/apigateway/latest/developerguide/api-gateway-swagger-extensions-api-key-source.html). If the argument value is provided and is different than the OpenAPI value, the argument value will override the OpenAPI value.
-* `disable_execute_api_endpoint` - (Optional) Specifies whether clients can invoke your API by using the default execute-api endpoint. By default, clients can invoke your API with the default https://{api_id}.execute-api.{region}.amazonaws.com endpoint. To require that clients use a custom domain name to invoke your API, disable the default endpoint. Defaults to `false`. If importing an OpenAPI specification via the `body` argument, this corresponds to the [`x-amazon-apigateway-endpoint-configuration` extension `disableExecuteApiEndpoint` property](https://docs.aws.amazon.com/apigateway/latest/developerguide/api-gateway-swagger-extensions-endpoint-configuration.html). If the argument value is `true` and is different than the OpenAPI value, the argument value will override the OpenAPI value.
-* `tags` - (Optional) Key-value map of resource tags. If configured with a provider [`default_tags` configuration block](https://registry.terraform.io/providers/hashicorp/aws/latest/docs#default_tags-configuration-block) present, tags with matching keys will overwrite those defined at the provider-level.
->>>>>>> 750bb204
 
 __Note__: If the `body` argument is provided, the OpenAPI specification will be used to configure the resources, methods and integrations for the Rest API. If this argument is provided, the following resources should not be managed as separate ones, as updates may cause manual resource updates to be overwritten:
 
@@ -265,14 +493,48 @@
 * `execution_arn` - The execution ARN part to be used in [`lambda_permission`](/docs/providers/aws/r/lambda_permission.html)'s `source_arn`
   when allowing API Gateway to invoke a Lambda function,
   e.g., `arn:aws:execute-api:eu-west-2:123456789012:z4675bid1j`, which can be concatenated with allowed stage, method and resource path.
-<<<<<<< HEAD
 * `id` - The ID of the REST API
 * `root_resource_id` - The resource ID of the REST API's root
 * `tags_all` - A map of tags assigned to the resource, including those inherited from the provider [`default_tags` configuration block](/docs/providers/aws/index.html#default_tags-configuration-block).
-=======
+
+## Import
+
+`aws_api_gateway_rest_api` can be imported by using the REST API ID, e.g.,
+
+```
+$ terraform import aws_api_gateway_rest_api.example 12345abcde
+```
+
+~> **NOTE:** Resource import does not currently support the `body` attribute.
+
+__Note__: If the `body` argument is provided, the OpenAPI specification will be used to configure the resources, methods and integrations for the Rest API. If this argument is provided, the following resources should not be managed as separate ones, as updates may cause manual resource updates to be overwritten:
+
+* `aws_api_gateway_resource`
+* `aws_api_gateway_method`
+* `aws_api_gateway_method_response`
+* `aws_api_gateway_method_settings`
+* `aws_api_gateway_integration`
+* `aws_api_gateway_integration_response`
+* `aws_api_gateway_gateway_response`
+* `aws_api_gateway_model`
+
+### endpoint_configuration
+
+* `types` - (Required) A list of endpoint types. This resource currently only supports managing a single value. Valid values: `EDGE`, `REGIONAL` or `PRIVATE`. If unspecified, defaults to `EDGE`. Must be declared as `REGIONAL` in non-Commercial partitions. If set to `PRIVATE` recommend to set `put_rest_api_mode` = `merge` to not cause the endpoints and associated Route53 records to be deleted. Refer to the [documentation](https://docs.aws.amazon.com/apigateway/latest/developerguide/create-regional-api.html) for more information on the difference between edge-optimized and regional APIs.
+* `vpc_endpoint_ids` - (Optional) Set of VPC Endpoint identifiers. It is only supported for `PRIVATE` endpoint type. If importing an OpenAPI specification via the `body` argument, this corresponds to the [`x-amazon-apigateway-endpoint-configuration` extension `vpcEndpointIds` property](https://docs.aws.amazon.com/apigateway/latest/developerguide/api-gateway-swagger-extensions-endpoint-configuration.html). If the argument value is provided and is different than the OpenAPI value, **the argument value will override the OpenAPI value**.
+
+## Attributes Reference
+
+In addition to all arguments above, the following attributes are exported:
+
 * `arn` - Amazon Resource Name (ARN)
+* `created_date` - The creation date of the REST API
+* `execution_arn` - The execution ARN part to be used in [`lambda_permission`](/docs/providers/aws/r/lambda_permission.html)'s `source_arn`
+  when allowing API Gateway to invoke a Lambda function,
+  e.g., `arn:aws:execute-api:eu-west-2:123456789012:z4675bid1j`, which can be concatenated with allowed stage, method and resource path.
+* `id` - The ID of the REST API
+* `root_resource_id` - The resource ID of the REST API's root
 * `tags_all` - A map of tags assigned to the resource, including those inherited from the provider [`default_tags` configuration block](https://registry.terraform.io/providers/hashicorp/aws/latest/docs#default_tags-configuration-block).
->>>>>>> 750bb204
 
 ## Import
 
